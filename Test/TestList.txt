--- conflicted
+++ resolved
@@ -22,12 +22,8 @@
 	-test -loadscene grey_and_white_room\grey_and_white_room.fscene -sstimes 10 20 32 -shutdowntime 37,
 	-test -loadscene bathroom2\bathroom.fscene -sstimes 10 20 30 -shutdowntime 35,
 	-test -loadscene living_room\living_room.fscene -sstimes 10 20 30 -shutdowntime 35,
-<<<<<<< HEAD
-	-test -loadscene UE4\SunTemple\SunTemple.fscene -sstimes 10 27 50 -shutdowntime 55}
-=======
 	-test -loadscene UE4\SunTemple\SunTemple.fscene -sstimes 10 27 50 -shutdowntime 55,
-	-test -loadscene UE4\SunTemple\SunTemple.fscene -memchecktime 240-3840 -shutdowntime 4000}
->>>>>>> 151088d4
+	-test -loadscene UE4\SunTemple\SunTemple.fscene -memchecktime 240-3840 -shutdowntime 3845}
 	{released3d12}
 Shadows {
 -test -incrementFilter 100 300 500 700 900 1100 -ssframes 150 350 550 750 950 1150 -shutdown 1300} {released3d12}
