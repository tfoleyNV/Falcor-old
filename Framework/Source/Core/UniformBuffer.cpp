--- conflicted
+++ resolved
@@ -119,76 +119,7 @@
         mDirty = false;
     }
 
-<<<<<<< HEAD
-    template<bool ExpectArrayIndex>
-    __forceinline const VariableDesc* UniformBuffer::getVariableData(const std::string& name, size_t& offset) const
-    {
-        const std::string msg = "Error when getting uniform data\"" + name + "\" from uniform buffer \"" + mName + "\".\n";
-        uint32_t arrayIndex = 0;
-
-        // Look for the uniform
-        auto& var = mVariables.find(name);
-
-#ifdef FALCOR_D3D11
-        if(var == mVariables.end())
-        {
-            // Textures might come from our struct. Try again.
-            std::string texName = name + ".t";
-            var = mVariables.find(texName);
-        }
-#endif
-        if(var == mVariables.end())
-        {
-            // The name might contain an array index. Remove the last array index and search again
-            std::string nameV2 = removeLastArrayIndex(name);
-            var = mVariables.find(nameV2);
-
-            if(var == mVariables.end())
-            {
-                Logger::log(Logger::Level::Error, msg + "Uniform not found.");
-                return nullptr;
-            }
-
-            const auto& data = var->second;
-            if(data.arraySize == 0)
-            {
-                // Not an array, so can't have an array index
-                Logger::log(Logger::Level::Error, msg + "Uniform is not an array, so name can't include an array index.");
-                return nullptr;
-            }
-
-            // We know we have an array index. Make sure it's in range
-            std::string indexStr = name.substr(nameV2.length() + 1);
-            char* pEndPtr;
-            arrayIndex = strtol(indexStr.c_str(), &pEndPtr, 0);
-            if(*pEndPtr != ']')
-            {
-                Logger::log(Logger::Level::Error, msg + "Array index must be a literal number (no whitespace are allowed)");
-                return nullptr;
-            }
-
-            if(arrayIndex >= data.arraySize)
-            {
-                Logger::log(Logger::Level::Error, msg + "Array index (" + std::to_string(arrayIndex) + ") out-of-range. Array size == " + std::to_string(data.arraySize) + ".");
-                return nullptr;
-            }
-        }
-        else if(ExpectArrayIndex && var->second.arraySize > 0)
-        {
-            // Variable name should contain an explicit array index (for N-dim arrays, N indices), but the index was missing
-            Logger::log(Logger::Level::Error, msg + "Expecting to find explicit array index in uniform name (for N-dimensional array, N indices must be specified).");
-            return nullptr;
-        }
-
-        const auto* pData = &var->second;
-        offset = pData->offset + pData->arrayStride * arrayIndex;
-        return pData;
-    }
-
-    bool checkVariableType(VariableDesc::Type callType, VariableDesc::Type shaderType, const std::string& name, const std::string& bufferName)
-=======
     bool checkVariableType(ProgramReflection::Variable::Type callType, ProgramReflection::Variable::Type shaderType, const std::string& name, const std::string& bufferName)
->>>>>>> 302b51bd
     {
 #if _LOG_ENABLED
         // Check that the types match
@@ -562,13 +493,8 @@
 
     const ProgramReflection::Resource* getResourceDesc(const std::string& name, const ProgramReflection::BufferReflection* pReflector)
     {
-<<<<<<< HEAD
-        auto& it = descMap.find(name);
+        auto pResource = pReflector->getResourceData(name);
 #ifdef FALCOR_D3D11
-=======
-        auto pResource = pReflector->getResourceData(name);
-#ifdef FALCOR_DX11
->>>>>>> 302b51bd
         // If it's not found and this is DX, search for out internal struct
         if(pResource = nullptr)
         {
