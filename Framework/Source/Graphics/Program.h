--- conflicted
+++ resolved
@@ -96,10 +96,6 @@
 
         bool isSpire() const { return mIsSpire; }
         ProgramReflection::SharedConstPtr getSpireReflector() const;
-<<<<<<< HEAD
-		SpireCompilationContext* getSpireContext() const;
-=======
->>>>>>> 0fb4dd7b
 
         void setComponent(size_t index, SpireModule* componentClass);
 
