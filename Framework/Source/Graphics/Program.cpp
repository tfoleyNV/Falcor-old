/***************************************************************************
# Copyright (c) 2015, NVIDIA CORPORATION. All rights reserved.
#
# Redistribution and use in source and binary forms, with or without
# modification, are permitted provided that the following conditions
# are met:
#  * Redistributions of source code must retain the above copyright
#    notice, this list of conditions and the following disclaimer.
#  * Redistributions in binary form must reproduce the above copyright
#    notice, this list of conditions and the following disclaimer in the
#    documentation and/or other materials provided with the distribution.
#  * Neither the name of NVIDIA CORPORATION nor the names of its
#    contributors may be used to endorse or promote products derived
#    from this software without specific prior written permission.
#
# THIS SOFTWARE IS PROVIDED BY THE COPYRIGHT HOLDERS ``AS IS'' AND ANY
# EXPRESS OR IMPLIED WARRANTIES, INCLUDING, BUT NOT LIMITED TO, THE
# IMPLIED WARRANTIES OF MERCHANTABILITY AND FITNESS FOR A PARTICULAR
# PURPOSE ARE DISCLAIMED.  IN NO EVENT SHALL THE COPYRIGHT OWNER OR
# CONTRIBUTORS BE LIABLE FOR ANY DIRECT, INDIRECT, INCIDENTAL, SPECIAL,
# EXEMPLARY, OR CONSEQUENTIAL DAMAGES (INCLUDING, BUT NOT LIMITED TO,
# PROCUREMENT OF SUBSTITUTE GOODS OR SERVICES; LOSS OF USE, DATA, OR
# PROFITS; OR BUSINESS INTERRUPTION) HOWEVER CAUSED AND ON ANY THEORY
# OF LIABILITY, WHETHER IN CONTRACT, STRICT LIABILITY, OR TORT
# (INCLUDING NEGLIGENCE OR OTHERWISE) ARISING IN ANY WAY OUT OF THE USE
# OF THIS SOFTWARE, EVEN IF ADVISED OF THE POSSIBILITY OF SUCH DAMAGE.
***************************************************************************/
#include "Framework.h"
#include "Program.h"
#include <vector>
#include "glm/glm.hpp"
#include "glm/gtc/type_ptr.hpp"
#include "Graphics/TextureHelper.h"
#include "Utils/OS.h"
#include "API/Shader.h"
#include "API/ProgramVersion.h"
#include "API/Texture.h"
#include "API/Sampler.h"
#include "Utils/ShaderUtils.h"
#include "API/RenderContext.h"
#include "Utils/StringUtils.h"

#include "Utils/SpireSupport.h"

namespace Falcor
{
    std::vector<Program*> Program::sPrograms;

    Program::Program()
    {
        sPrograms.push_back(this);
    }

    Program::~Program()
    {
        // Remove the current program from the program vector
        for(auto it = sPrograms.begin() ; it != sPrograms.end() ; it++)
        {
            if(*it == this)
            {
                sPrograms.erase(it);
                break;;
            }
        }
		if (mSpireEnv)
			ShaderRepository::Instance().UnloadSource(mSpireEnv);
		if (mSpireSink)
			spDestroyDiagnosticSink(mSpireSink);
    }

    std::string Program::getProgramDescString() const
    {
        std::string desc = "Program with Shaders:\n";

        for(uint32_t i = 0; i < kShaderCount; i++)
        {
            if(mShaderStrings[i].size())
            {
                desc += mShaderStrings[i] + "\n";
            }
        }
        return desc;
    }

    void Program::init(const std::string& VS, const std::string& FS, const std::string& GS, const std::string& HS, const std::string& DS, const DefineList& programDefines, bool createdFromFile)
    {
        mShaderStrings[(uint32_t)ShaderType::Vertex] = VS.size() ? VS : "DefaultVS.hlsl";
        mShaderStrings[(uint32_t)ShaderType::Pixel] = FS;
        mShaderStrings[(uint32_t)ShaderType::Geometry] = GS;
        mShaderStrings[(uint32_t)ShaderType::Hull] = HS;
        mShaderStrings[(uint32_t)ShaderType::Domain] = DS;
        mCreatedFromFile = createdFromFile;
        mDefineList = programDefines;
    }

    void Program::init(const std::string& cs, const DefineList& programDefines, bool createdFromFile)
    {
        mShaderStrings[(uint32_t)ShaderType::Compute] = cs;
        mCreatedFromFile = createdFromFile;
        mDefineList = programDefines;
    }

    static std::string getSpireErrors(SpireDiagnosticSink* sink)
    {
        int size = spGetDiagnosticOutput(sink, nullptr, 0);

        std::string result;
        result.resize(size-1);

        spGetDiagnosticOutput(sink, &result[0], size);

        spClearDiagnosticSink(sink);

        return result;
    }

    void Program::initFromSpire(const std::string& shader, bool createdFromFile)
    {
        mCreatedFromFile = createdFromFile;
        mIsSpire = true;
		mSpireSink = spCreateDiagnosticSink(ShaderRepository::Instance().GetContext());

        // load the code
        // TODO: loop so that the user can fix errors and retry
        {
            std::string name;
            std::string code;
            if (createdFromFile)
            {
                std::string fullpath;
                if (!findFileInDataDirectories(shader, fullpath))
                {
                    std::string err = std::string("Can't find shader file ") + shader;
                    logError(err);
                    return;
                }

                name = shader;
                readFileToString(fullpath, code);
            }
            else
            {
                name = "shader";
                code = shader;
            }

			SpireDiagnosticSink * spireSink = spCreateDiagnosticSink(ShaderRepository::Instance().GetContext());

			mSpireEnv = ShaderRepository::Instance().LoadSource(code.c_str(), name.c_str(), spireSink);

            // retrieve the last shader entry point in source
            SpireShader* spireShader = spEnvGetShader(mSpireEnv, spEnvGetShaderCount(mSpireEnv) - 1);

            // check for and report errors
            //
            // TODO: show a dialog box and allow user to iterat eon fixing errors
            if( spDiagnosticSinkHasAnyErrors(spireSink) )
            {
                std::string err = std::string("Errors compiling ") + name + ":\n"
                    + getSpireErrors(spireSink);
                logError(err);
                return;
            }

            int componentParameterCount = spShaderGetParameterCount(spireShader);
            mSpireComponentClassList.resize(componentParameterCount, nullptr);

            SpireModule* spireShaderParamsComponentClass = nullptr;
            if(componentParameterCount >= 1)
            {
                // We assume that the first component parameter represents the inputs
                // needed by the shader itself
                char const* componentTypeName = spShaderGetParameterType(spireShader, 0);

                spireShaderParamsComponentClass = spEnvFindModule(
                    mSpireEnv,
                    componentTypeName);
            }

            // HACK
            if( !spireShaderParamsComponentClass )
            {
                spireShaderParamsComponentClass = spEnvFindModule(
					mSpireEnv,
                    "PerFrameCB");
            }

            if( spireShaderParamsComponentClass )
            {
                mSpireComponentClassList[0] = spireShaderParamsComponentClass;
            }

            mSpireShader = spireShader;
            mSpireShaderParamsComponentClass = spireShaderParamsComponentClass;
        }
    }

    ProgramReflection::SharedConstPtr Program::getSpireReflector() const
    {
        if( !mSpireReflector )
        {
            std::string err;
            mSpireReflector = ProgramReflection::createFromSpire(mSpireEnv, mSpireShader, err);
            if( !err.empty() )
            {
                logError(err);
            }
        }
        return mSpireReflector;
    }

<<<<<<< HEAD
	SpireCompilationContext * Program::getSpireContext() const { return ShaderRepository::Instance().GetContext(); }

    void Program::setComponent(int index, SpireModule* componentClass)
=======
    void Program::setComponent(size_t index, SpireModule* componentClass)
>>>>>>> 0fb4dd7b
    {
        assert(index < mSpireComponentClassList.size());

        // Don't change anything if the same class is already set
        if(mSpireComponentClassList[index] == componentClass)
            return;

        mSpireComponentClassList[index] = componentClass;
        mLinkRequired = true;
    }

    void Program::addDefine(const std::string& name, const std::string& value)
    {
        // Make sure that it doesn't exist already
        if (mDefineList.find(name) != mDefineList.end())
        {
            if (mDefineList[name] == value)
            {
                // Same define
                return;
            }
        }
        mLinkRequired = true;
        mDefineList[name] = value;
    }

    void Program::removeDefine(const std::string& name)
    {
        if (mDefineList.find(name) != mDefineList.end())
        {
            mLinkRequired = true;
            mDefineList.erase(name);
        }
    }

    bool Program::checkIfFilesChanged()
    {
        if (mpActiveProgram == nullptr)
        {
            // We never linked, so nothing really changed
            return false;
        }

        for (uint32_t i = 0; i < arraysize(mShaderStrings); i++)
        {
            const Shader* pShader = mpActiveProgram->getShader(ShaderType(i));
            if (pShader)
            {
                if (mCreatedFromFile)
                {
                    std::string fullpath;
                    findFileInDataDirectories(mShaderStrings[i], fullpath);
                    if (mFileTimeMap[fullpath] != getFileModifiedTime(fullpath))
                    {
                        return true;
                    }
                }

                // Loop over the shader's included files
                for (const auto& include : pShader->getIncludeList())
                {
                    if (mFileTimeMap[include] != getFileModifiedTime(include))
                    {
                        return true;
                    }
                }
            }
        }
        return false;
    }

    ProgramVersion::SharedConstPtr Program::getActiveVersion() const
    {
        if (mLinkRequired)
        {
            const auto& it = mProgramVersions.find(mDefineList);
            ProgramVersion::SharedConstPtr pVersion = nullptr;
            if (it == mProgramVersions.end())
            {
                if (link() == false)
                {
                    return false;
                }
                else
                {
                    mProgramVersions[mDefineList] = mpActiveProgram;
                }
            }
            else
            {
                mpActiveProgram = mProgramVersions[mDefineList];
            }
        }

        return mpActiveProgram;
    }

    bool Program::link() const
    {
        mFileTimeMap.clear();

        while (1)
        {
            Shader::SharedPtr pShaders[kShaderCount];

            // create the shaders
            if( mIsSpire )
            {
                // we have a spire shader, so we need to link here for a particular version

                spClearDiagnosticSink(mSpireSink);

#if 0
                SpireModule* componentClasses[16];
                int componentClassCount = 0;

                if( mSpireShaderParamsComponentClass )
                {
                    componentClasses[componentClassCount++] = mSpireShaderParamsComponentClass;
                }
#else
                SpireModule** componentClasses = (SpireModule**) &mSpireComponentClassList[0];
                int componentClassCount = (int) mSpireComponentClassList.size();
#endif

                // TODO: this is where we'd need to enumerate the additional component
                // classes desired for the "active version"

                SpireCompilationResult* spireResult = spEnvCompileShader(
                    mSpireEnv,
                    mSpireShader,

                    // no arguments for now
                    &componentClasses[0],
                    componentClassCount,

                    // no additional source
                    "",
                    mSpireSink);

                // TODO: check the sink
                if( spDiagnosticSinkHasAnyErrors(mSpireSink) )
                {
                    std::string err = std::string("Errors compiling Spire shader:\n")
                        + getSpireErrors(mSpireSink);
                    logError(err);

                    // TDOO: use a message box and give the option to retry compilation
                    return false;
                }

                // Now extract the per-stage kernels from the compilation reuslt

                static const char* kSpireStageNames[] = {
                    "vs",
                    "fs",
                    "hs",
                    "ds",
                    "gs",
                    "cs",
                };

                for(uint32_t i = 0; i < kShaderCount; i++)
                {
                    char const* code = nullptr;
                    int codeLength = 0;
                    code = spGetShaderStageSource(
                        spireResult,
                        nullptr,
                        kSpireStageNames[i],
                        &codeLength);

                    if( code )
                    {
                        pShaders[i] = createShaderFromString(code, ShaderType(i), mDefineList);
                    }
                }
            }
            else
            for(uint32_t i = 0; i < kShaderCount; i++)
            {
                if(mShaderStrings[i].size())
                {
                    if(mCreatedFromFile)
                    {
                        pShaders[i] = createShaderFromFile(mShaderStrings[i], ShaderType(i), mDefineList);
                        if(pShaders[i])
                        {
                            std::string fullpath;
                            findFileInDataDirectories(mShaderStrings[i], fullpath);
                            mFileTimeMap[fullpath] = getFileModifiedTime(fullpath);
                        }
                    }
                    else
                    {
                        pShaders[i] = createShaderFromString(mShaderStrings[i], ShaderType(i), mDefineList);
                    }

                    if(pShaders[i])
                    {
                        for(const auto& include : pShaders[i]->getIncludeList())
                        {
                            mFileTimeMap[include] = getFileModifiedTime(include);
                        }
                    }
                }
            }

            // create the program
            std::string log;
            ProgramVersion::SharedConstPtr pProgram;
            if (pShaders[(uint32_t)ShaderType::Compute])
            {
                pProgram = ProgramVersion::create(pShaders[(uint32_t)ShaderType::Compute], log, getProgramDescString());
            }
            else
            {
                pProgram = ProgramVersion::create(pShaders[(uint32_t)ShaderType::Vertex],
                    pShaders[(uint32_t)ShaderType::Pixel],
                    pShaders[(uint32_t)ShaderType::Geometry],
                    pShaders[(uint32_t)ShaderType::Hull],
                    pShaders[(uint32_t)ShaderType::Domain],
                    log,
                    getProgramDescString());
            }

            if(pProgram == nullptr)
            {
                std::string error = std::string("Program Linkage failed.\n\n");
                error += getProgramDescString() + "\n";
                error += log;

                if(msgBox(error, MsgBoxType::RetryCancel) == MsgBoxButton::Cancel)
                {
                    logError(error);
                    return false;
                }
            }
            else
            {
                mpActiveProgram = pProgram;
                return true;
            }
        }
    }

    void Program::reset()
    {
        mpActiveProgram = nullptr;
        mProgramVersions.clear();
        mFileTimeMap.clear();
        mLinkRequired = true;
    }

    void Program::reloadAllPrograms()
    {
        for(auto& pProgram : sPrograms)
        {
            if(pProgram->checkIfFilesChanged())
            {
                pProgram->reset();
            }
        }
    }

}<|MERGE_RESOLUTION|>--- conflicted
+++ resolved
@@ -209,13 +209,7 @@
         return mSpireReflector;
     }
 
-<<<<<<< HEAD
-	SpireCompilationContext * Program::getSpireContext() const { return ShaderRepository::Instance().GetContext(); }
-
-    void Program::setComponent(int index, SpireModule* componentClass)
-=======
     void Program::setComponent(size_t index, SpireModule* componentClass)
->>>>>>> 0fb4dd7b
     {
         assert(index < mSpireComponentClassList.size());
 
