/***************************************************************************
# Copyright (c) 2015, NVIDIA CORPORATION. All rights reserved.
#
# Redistribution and use in source and binary forms, with or without
# modification, are permitted provided that the following conditions
# are met:
#  * Redistributions of source code must retain the above copyright
#    notice, this list of conditions and the following disclaimer.
#  * Redistributions in binary form must reproduce the above copyright
#    notice, this list of conditions and the following disclaimer in the
#    documentation and/or other materials provided with the distribution.
#  * Neither the name of NVIDIA CORPORATION nor the names of its
#    contributors may be used to endorse or promote products derived
#    from this software without specific prior written permission.
#
# THIS SOFTWARE IS PROVIDED BY THE COPYRIGHT HOLDERS ``AS IS'' AND ANY
# EXPRESS OR IMPLIED WARRANTIES, INCLUDING, BUT NOT LIMITED TO, THE
# IMPLIED WARRANTIES OF MERCHANTABILITY AND FITNESS FOR A PARTICULAR
# PURPOSE ARE DISCLAIMED.  IN NO EVENT SHALL THE COPYRIGHT OWNER OR
# CONTRIBUTORS BE LIABLE FOR ANY DIRECT, INDIRECT, INCIDENTAL, SPECIAL,
# EXEMPLARY, OR CONSEQUENTIAL DAMAGES (INCLUDING, BUT NOT LIMITED TO,
# PROCUREMENT OF SUBSTITUTE GOODS OR SERVICES; LOSS OF USE, DATA, OR
# PROFITS; OR BUSINESS INTERRUPTION) HOWEVER CAUSED AND ON ANY THEORY
# OF LIABILITY, WHETHER IN CONTRACT, STRICT LIABILITY, OR TORT
# (INCLUDING NEGLIGENCE OR OTHERWISE) ARISING IN ANY WAY OUT OF THE USE
# OF THIS SOFTWARE, EVEN IF ADVISED OF THE POSSIBILITY OF SUCH DAMAGE.
***************************************************************************/
#include "Framework.h"
#include "Material.h"
#include "API/ConstantBuffer.h"
#include "API/Texture.h"
#include "API/Buffer.h"
#include "Utils/os.h"
#include "Utils/Math/FalcorMath.h"
#include "MaterialSystem.h"
#include "API/ProgramVars.h"
#include <sstream>

namespace Falcor
{
    uint32_t Material::sMaterialCounter = 0;
    std::vector<Material::DescId> Material::sDescIdentifier;

    Material::Material(const std::string& name) : mName(name)
    {
        mData.values.id = sMaterialCounter;
        sMaterialCounter++;
    }

    Material::SharedPtr Material::create(const std::string& name)
    {
        Material* pMaterial = new Material(name);
        return SharedPtr(pMaterial);
    }

    Material::~Material()
    {
        removeDescIdentifier();
    }
    
    void Material::resetGlobalIdCounter()
    {
        sMaterialCounter = 0;
    }

    uint32_t Material::getNumLayers() const
    {
        finalize();
        uint32_t i = 0;
        for(; i < MatMaxLayers; ++i)
        {
            if(mData.desc.layers[i].type == MatNone)
            {
                break;
            }
        }
        return i;
    }

    Material::Layer Material::getLayer(uint32_t layerIdx) const
    {
        finalize();
        Layer layer;
        if(layerIdx < getNumLayers())
        {
            const auto& desc = mData.desc.layers[layerIdx];
            const auto& vals = mData.values.layers[layerIdx];

            layer.albedo = vals.albedo;
            layer.roughness = vals.roughness;
            layer.extraParam = vals.extraParam;
            layer.pTexture = mData.textures.layers[layerIdx];

            layer.type = (Layer::Type)desc.type;
            layer.ndf = (Layer::NDF)desc.ndf;
            layer.blend = (Layer::Blend)desc.blending;
            layer.pmf = vals.pmf;
        }

        return layer;
    }

    bool Material::addLayer(const Layer& layer)
    {
        size_t numLayers = getNumLayers();
        if(numLayers >= MatMaxLayers)
        {
            logError("Exceeded maximum number of layers in a material");
            return false;
        }

        auto& desc = mData.desc.layers[numLayers];
        auto& vals = mData.values.layers[numLayers];
        
        vals.albedo = layer.albedo;
        vals.roughness = layer.roughness;
        vals.extraParam = layer.extraParam;

        mData.textures.layers[numLayers] = layer.pTexture;
        desc.hasTexture = (layer.pTexture != nullptr);

        desc.type = (uint32_t)layer.type;
        desc.ndf = (uint32_t)layer.ndf;
        desc.blending = (uint32_t)layer.blend;
        vals.pmf = layer.pmf;
        mDescDirty = true;

        // Update the index by type
        if(desc.type != MatNone && mData.desc.layerIdByType[desc.type].id == -1)
        {
            mData.desc.layerIdByType[desc.type].id = (int)numLayers;
        }
        
        // For dielectric and conductors, check if we have roughness
        if (layer.type == Layer::Type::Dielectric || layer.type == Layer::Type::Conductor)
        {
            if (desc.hasTexture)
            {
                ResourceFormat texFormat = layer.pTexture->getFormat();
                if (getFormatChannelCount(texFormat) == 4)
                {
                    switch (texFormat)
                    {
                    case ResourceFormat::RGBX8Unorm:
                    case ResourceFormat::RGBX8UnormSrgb:
                    case ResourceFormat::BGRX8Unorm:
                    case ResourceFormat::BGRX8UnormSrgb:
                        break;
                    default:
                        desc.hasTexture |= ROUGHNESS_CHANNEL_BIT;
                    }
                }
            }
        }
        return true;
    }

    void Material::removeLayer(uint32_t layerIdx)
    {
        if(layerIdx >= getNumLayers())
        {
            assert(false);
            return;
        }

        const bool needCompaction = layerIdx + 1 < getNumLayers();
        mData.desc.layers[layerIdx].type = MatNone;
        mData.values.layers[layerIdx] = MaterialLayerValues();

        /* If it's not the last material, compactify layers */
        if(needCompaction)
        {
            for(int i = 0; i < MatMaxLayers - 1; ++i)
            {
                bool hasHole = mData.desc.layers[i].type == MatNone && mData.desc.layers[i + 1].type != MatNone;
                if(!hasHole)
                {
                    continue;
                }
                memmove(&mData.desc.layers[i], &mData.desc.layers[i+1], sizeof(mData.desc.layers[0]));
                memmove(&mData.values.layers[i], &mData.values.layers[i + 1], sizeof(mData.values.layers[0]));
                mData.desc.layers[i+1].type = MatNone;
                mData.values.layers[i+1] = MaterialLayerValues();
            }
        }

        // Update indices by type
        memset(&mData.desc.layerIdByType, -1, sizeof(mData.desc.layerIdByType));
        for(int i = 0; i < MatMaxLayers - 1; ++i)
        {
            if(mData.desc.layers[i].type != MatNone && mData.desc.layerIdByType[mData.desc.layers[i].type].id != -1)
            {
                mData.desc.layerIdByType[mData.desc.layers[i].type].id = i;
            }
        }

        mDescDirty = true;
    }

    void Material::normalize() const
    {
        float totalAlbedo = 0.f;

        /* Compute a conservative worst-case albedo from all layers */
        for(size_t i=0;i < MatMaxLayers;++i)
        {
            const MaterialLayerValues& values = mData.values.layers[i];
            const MaterialLayerDesc& desc = mData.desc.layers[i];

            if(desc.type != MatLambert && desc.type != MatConductor && desc.type != MatDielectric)
            {
                break;
            }

            // TODO: compute maximum texture albedo once there is an interface for it in the future
            float albedo = luminance(glm::vec3(values.albedo));

            if(desc.blending == BlendAdd || desc.blending == BlendFresnel)
            {
                totalAlbedo += albedo;
            }
            else
            {
                totalAlbedo += glm::mix(totalAlbedo, albedo, values.albedo.w);
            }
        }

        if(totalAlbedo == 0.f)
        {
            logWarning("Material " + mName + " is pitch black");
            totalAlbedo = 1.f;
        }
        else if(totalAlbedo > 1.f)
        {
            logWarning("Material " + mName + " is not energy conserving. Renormalizing...");

            /* Renormalize all albedos assuming linear blending between layers */
            for(size_t i = 0;i < MatMaxLayers;++i)
            {
                MaterialLayerValues& values = mData.values.layers[i];
                const MaterialLayerDesc& desc = mData.desc.layers[i];
                if (desc.type != MatLambert && desc.type != MatConductor && desc.type != MatDielectric)
                {
                    break;
                }

                glm::vec3 newAlbedo = glm::vec3(values.albedo);
                newAlbedo /= totalAlbedo;
                values.albedo = glm::vec4(newAlbedo, values.albedo.w);
            }
            totalAlbedo = 1.f;
        }

        /* Construct the normalized PMF for sampling layers based on albedos and assuming linear blending between layers */
        float currentWeight = 1.f;
        for(int i = MatMaxLayers-1;i >=0;--i)
        {
            MaterialLayerValues& values = mData.values.layers[i];
            const MaterialLayerDesc& desc = mData.desc.layers[i];
            if (desc.type != MatLambert && desc.type != MatConductor && desc.type != MatDielectric)
            {
                continue;
            }

            float albedo = luminance(glm::vec3(values.albedo));
            /* Embed the expected probability that is based on the constant blending */
            if(desc.blending == BlendConstant)
            {
                albedo *= values.albedo.w;
            }
            albedo *= currentWeight;

            values.pmf = albedo / totalAlbedo;

            /* Maintain the expected blending probability for the next level*/
            if(desc.blending == BlendConstant)
            {
                currentWeight = max(0.f, 1.f - currentWeight);
                assert(currentWeight > 0.f);
            }
            else
            {
                currentWeight = 1.f;
            }
        }
    }

    void Material::updateTextureCount() const
    {
        mTextureCount = 0;
        auto pTextures = (Texture::SharedPtr*)&mData.textures;

        for (uint32_t i = 0; i < kTexCount; i++)
        {
            if (pTextures[i] != nullptr)
            {
                mTextureCount++;
            }
        }
    }

#if _LOG_ENABLED
#define check_offset(_a) assert(pCB->getVariableOffset(std::string(varName) + "." + #_a) == (offsetof(MaterialData, _a) + offset))
#else
#define check_offset(_a)
#endif

    void Material::setIntoProgramVars(ProgramVars* pVars, ConstantBuffer* pCB, const char varName[]) const
    {
        // OPTME:
        // We can specialize this function based on the API we are using. This might be worth the extra maintenance cost:
        // - DX12 - we could create a descriptor-table with all of the SRVs. This will reduce the API overhead to a single call. Pitfall - the textures might be dirty, so we will need to verify it
        // - Bindless GL - just copy a blob with the GPU pointers. This is actually similar to DX12, but instead of SRVs we store uint64_t
        // - DX11 - Single call at a time.
        // Actually, looks like if we will be smart in the way we design ProgramVars::setTextureArray(), we could get away with a unified code

        // First set the desc and the values
        finalize();
        static const size_t dataSize = sizeof(MaterialDesc) + sizeof(MaterialValues);
        static_assert(dataSize % sizeof(glm::vec4) == 0, "Material::MaterialData size should be a multiple of 16");

        size_t offset = pCB->getVariableOffset(std::string(varName) + ".desc.layers[0].type");

        if(offset == ConstantBuffer::kInvalidOffset)
        {
            logError(std::string("Material::setIntoConstantBuffer() - variable \"") + varName + "\"not found in constant buffer\n");
            return;
        }

        check_offset(values.layers[0].albedo);
        check_offset(values.id);
        assert(offset + dataSize <= pCB->getSize());

        pCB->setBlob(&mData, offset, dataSize);

#ifdef FALCOR_GL
#pragma error Fix material texture bindings for OpenGL
#endif

        // Now set the textures
        std::string resourceName = std::string(varName) + ".textures.layers[0]";
        const auto pResourceDesc = pVars->getReflection()->getResourceDesc(resourceName);
        if (pResourceDesc == nullptr)
        {
            logError(std::string("Material::setIntoConstantBuffer() - can't find the first texture object"));
            return;
        }

        auto pTextures = (Texture::SharedPtr*)&mData.textures;

        for (uint32_t i = 0; i < kTexCount; i++)
        {
            if (pTextures[i] != nullptr)
            {
                pVars->setSrv(pResourceDesc->regIndex + i, pTextures[i]->getSRV());
            }
        }

        pVars->setSampler("gMaterial.samplerState", mData.samplerState);
    }

    bool Material::operator==(const Material& other) const
    {
        return memcmp(&mData, &other.mData, sizeof(mData)) == 0 && mData.samplerState == other.mData.samplerState;
    }

    void Material::evictTextures() const
    {
        Texture::SharedPtr* pTextures = (Texture::SharedPtr*)&mData.textures;
        for(uint32_t i = 0; i < kTexCount ; i++)
        {
            if(pTextures[i])
            {
                pTextures[i]->evict(mData.samplerState.get());
            }
        }
    }

    void Material::setLayerTexture(uint32_t layerId, const Texture::SharedPtr& pTexture)
    {
        mData.textures.layers[layerId] = pTexture;
        mData.desc.layers[layerId].hasTexture = (pTexture != nullptr);
        mDescDirty = true;
    }

    void Material::setNormalMap(Texture::SharedPtr& pNormalMap)
    {
        mData.textures.normalMap = pNormalMap; 
        mData.desc.hasNormalMap = (pNormalMap != nullptr);
        mDescDirty = true;
    }

    void Material::setAlphaMap(const Texture::SharedPtr& pAlphaMap)
    { 
        mData.textures.alphaMap = pAlphaMap;
        mData.desc.hasAlphaMap = (pAlphaMap != nullptr);
        mDescDirty = true;
    }

    void Material::setAmbientOcclusionMap(const Texture::SharedPtr& pAoMap)
    {
        mData.textures.ambientMap = pAoMap;
        mData.desc.hasAmbientMap = (pAoMap != nullptr);
        mDescDirty = true;
    }

    void Material::setHeightMap(const Texture::SharedPtr& pHeightMap)
    { 
        mData.textures.heightMap = pHeightMap;
        mData.desc.hasHeightMap = (pHeightMap != nullptr);
        mDescDirty = true;
    }

    void Material::removeDescIdentifier() const
    {
        for(size_t i = 0 ; i < sDescIdentifier.size() ; i++)
        {
            if(mDescIdentifier == sDescIdentifier[i].id)
            {
                sDescIdentifier[i].refCount--;
                if(sDescIdentifier[i].refCount == 0)
                {
                    MaterialSystem::removeMaterial(mDescIdentifier);
                    sDescIdentifier.erase(sDescIdentifier.begin() + i);
                }
            }
        }
    }

    void Material::updateDescIdentifier() const
    {
        static uint64_t identifier = 0;

        removeDescIdentifier();
        mDescDirty = false;
        for(auto& a : sDescIdentifier)
        {
            if(memcmp(&mData.desc, &a.desc, sizeof(mData.desc)) == 0)
            {
                mDescIdentifier = a.id;
                a.refCount++;
                return;
            }
        }

        // Not found, add it to the vector
        sDescIdentifier.push_back({mData.desc, identifier, 1});
        mDescIdentifier = identifier;
        identifier++;
    }

    size_t Material::getDescIdentifier() const
    {
        finalize();
        return mDescIdentifier;
    }

    void Material::finalize() const
    {
        if(mDescDirty)
        {
            updateDescIdentifier();
            normalize();
            updateTextureCount();
            mDescDirty = false;
        }
    }

#define case_return_self(_a) case _a: return #_a;

    static std::string getLayerTypeStr(uint32_t type)
    {
        switch(type)
        {
            case_return_self(MatNone);
            case_return_self(MatLambert);
            case_return_self(MatConductor);
            case_return_self(MatDielectric);
            case_return_self(MatEmissive);
            case_return_self(MatUser);
        default:
            should_not_get_here();
            return "";
        }
    }

    static std::string getLayerNdfStr(uint32_t ndf)
    {
        switch(ndf)
        {
            case_return_self(NDFBeckmann);
            case_return_self(NDFGGX);
            case_return_self(NDFUser);
        default:
            should_not_get_here();
            return "";
        }
    }

    static std::string getLayerBlendStr(uint32_t blend)
    {
        switch(blend)
        {
            case_return_self(BlendFresnel);
            case_return_self(BlendConstant);
            case_return_self(BlendAdd);
        default:
            should_not_get_here();
            return "";
        }
    }

    void Material::getMaterialDescStr(std::string& shaderDcl) const
    {
        finalize();

//         shaderDcl = "{{";
//         for(uint32_t layerId = 0; layerId < arraysize(mData.desc.layers); layerId++)
//         {
//             const MaterialLayerDesc& layer = mData.desc.layers[layerId];
//             shaderDcl += '{' + getLayerTypeStr(layer.type) + ',';
//             shaderDcl += getLayerNdfStr(layer.ndf) + ',';
//             shaderDcl += getLayerBlendStr(layer.blending) + ',';
//             shaderDcl += std::to_string(layer.hasAlbedoTexture) + ',' + std::to_string(layer.hasRoughnessTexture) + ',' + std::to_string(layer.hasExtraParamTexture) + ",{" + std::to_string(layer.pad.x) + "," + std::to_string(layer.pad.y) + '}';
//             shaderDcl += '}';
//             if(layerId != arraysize(mData.desc.layers) - 1)
//             {
//                 shaderDcl += ',';
//             }
//         }
//         shaderDcl += "},";
//        shaderDcl += std::to_string(mData.desc.hasAlphaMap) + ',' + std::to_string(mData.desc.hasNormalMap) + ',' + std::to_string(mData.desc.hasHeightMap) + ',' + std::to_string(mData.desc.hasAmbientMap);
//
//        shaderDcl += "{";
//        for(uint32_t layerType = 0; layerType < MatNumTypes; layerType++)
//        {
//            shaderDcl += "{" + std::to_string(mData.desc.layerIdByType[layerType].id) + "}";
//            if(layerType != MatNumTypes - 1)
//                shaderDcl += ',';
//        }
//        shaderDcl += "},";
//        shaderDcl += "0,0"; // Padding
//         shaderDcl += '}';
    }

    // Spire stuff

    SpireModule* Material::getSpireComponentClass() const
    {
        auto spireContext = ShaderRepository::Instance().GetContext();

        if( !mSpireComponentClass )
        {
			int layerCount = this->getNumLayers();
			// currently material module source depend on number of layers and type of each layer
			// we encode the material module configuration in the module name
			std::string moduleName = "Material" + std::to_string(layerCount);
			for (int i = 0; i < layerCount; i++)
			{
				moduleName += "_";
				auto layer = getLayer(i);
				if (layer.pTexture)
					moduleName += "M";
				else
					moduleName += "C";
				moduleName += std::to_string((int)layer.type);
				moduleName += std::to_string((int)layer.ndf);
				moduleName += std::to_string((int)layer.blend);
			}
			// check if we have already generated the material module
			mSpireComponentClass = spFindModule(spireContext, moduleName.c_str());
			if (!mSpireComponentClass)
			{
				// if module not found, generate it
				std::stringstream sb;
				std::string kernelStr;
				std::string fullPath;
				if (findFileInDataDirectories("MaterialInclude.spire", fullPath))
				{
					readFileToString(fullPath, kernelStr);
					sb << "module " << moduleName << " implements Material\n{\n";
					std::stringstream sbEval;
					for (int i = 0; i < layerCount; i++)
					{
						sb << "using layer" << i << " = MaterialLayer(" << (getLayer(i).pTexture ? "1" : "0") << ", " << (int)getLayer(i).type
							<< ", " << (int)getLayer(i).ndf << ", " << (int)getLayer(i).blend << ");\n";
						sbEval << "layer" << i << ".evalMaterialLayer(shAttr, lAttr, passResult);\n";
					}
					auto pos = kernelStr.find("$LAYER_EVAL");
					auto evalStr = sbEval.str();
					kernelStr = kernelStr.substr(0, pos) + evalStr + kernelStr.substr(pos+11);
					sb << kernelStr;
					sb << "\n}\n";
					auto moduleStr = sb.str();
					mSpireComponentClass = ShaderRepository::Instance().CreateLibraryModuleFromSource(moduleStr.c_str(), moduleName.c_str());
				}
				else
					logError("Cannot find 'MaterialInclude.spire'.");
			}

            // TODO: Here is where we'd need to construct an appropriate component
            // class for the material, based on the data in the layers.
            //
            // TODO: the proper logic for invalidating and re-generating this
            // also needs to be worked out...
            /*if( mData.textures.layers[0] )
            {
                mSpireComponentClass = spFindModule(spireContext, "TexturedMaterial");
            }
            else
            {
                mSpireComponentClass = spFindModule(spireContext, "ConstantMaterial");
            }*/
            assert(mSpireComponentClass);
        }

        return mSpireComponentClass;
    }

    ComponentInstance::SharedPtr Material::getSpireComponentInstance() const
    {
        if( !mSpireComponentInstance )
        {
            SpireModule* componentClass = getSpireComponentClass();

            // TODO: we should share/cache the buffer reflection somehwere...
            ProgramReflection::ComponentClassReflection::SharedPtr componentReflection =
                ProgramReflection::ComponentClassReflection::create(componentClass);

            mSpireComponentInstance = ComponentInstance::create(
                componentReflection);

            mDescDirty = true;
        }

        // fill in the instance if data is dirty...
        //
        // TODO: this is a bit hacky, because we are using the same dirty
        // flag for two different things...
        if( mDescDirty )
        {
            finalize();
			if (auto normalMap = this->getNormalMap())
			{
				mSpireComponentInstance->setTexture("normalMap", normalMap.get());
				mSpireComponentInstance->setVariable("hasNormalMap", true);
			}
			if (auto alphaMap = this->getAlphaMap())
			{
				mSpireComponentInstance->setTexture("alphaMap", alphaMap.get());
				mSpireComponentInstance->setVariable("hasAlphaMap", true);
			}
			if (auto ambientMap = this->getAmbientOcclusionMap())
			{
				mSpireComponentInstance->setTexture("ambientMap", ambientMap.get());
				mSpireComponentInstance->setVariable("hasAmbientMap", true);
			}
			if (auto heightMap = this->getHeightMap())
			{
				mSpireComponentInstance->setTexture("heightMap", heightMap.get());
				mSpireComponentInstance->setVariable("hasHeightMap", true);
			}
			mSpireComponentInstance->setSampler("samplerState", mData.samplerState.get());
			mSpireComponentInstance->setVariable("height", getHeightModifiers());
			mSpireComponentInstance->setVariable("id", getId());
			mSpireComponentInstance->setVariable("alphaThreshold", getAlphaThreshold());
			for (auto i = 0u; i < getNumLayers(); i++)
			{
				auto layer = getLayer(i);
				auto subModule = spModuleGetSubModule(mSpireComponentClass, i);
				auto offset = spModuleGetBufferOffset(subModule);
				mSpireComponentInstance->setBlob(&layer.getValues(), (size_t)offset, sizeof(LayerValues));
				SpireBindingIndex index;
				spModuleGetBindingOffset(subModule, &index);
				mSpireComponentInstance->setSrv(index.texture, layer.pTexture->getSRV(), layer.pTexture);
			}
			// Fill in the values for the material fields, if anything has changed.
            //
            // TODO: we want to copy in data from our "sub-component instances"
            // (the layers), which we assume will match the "component instance"
            // we created for the material.
<<<<<<< HEAD

            //if( mData.textures.layers[0] )
            //{
            //    // `TexturedMaterial`
                mSpireComponentInstance->setTexture("diffuseMap", mData.textures.layers[0].get());
            //    mSpireComponentInstance->setSampler("samplerState", mData.samplerState.get());
            //}
            //else
            //{
            //    // `ConstantMaterial`
            //    mSpireComponentInstance->setVariable("diffuseVal", mData.values.layers[0].albedo);
            //}
=======
            if( mData.textures.layers[0] )
            {
                // `TexturedMaterial`
                mSpireComponentInstance->setTexture("diffuseMap", mData.textures.layers[0]);
                mSpireComponentInstance->setSampler("samplerState", mData.samplerState);
            }
            else
            {
                // `ConstantMaterial`
                mSpireComponentInstance->setVariable("diffuseVal", mData.values.layers[0].albedo);
            }
>>>>>>> 2e4ce0bc

        }

        return mSpireComponentInstance;
    }

}<|MERGE_RESOLUTION|>--- conflicted
+++ resolved
@@ -679,7 +679,6 @@
             // TODO: we want to copy in data from our "sub-component instances"
             // (the layers), which we assume will match the "component instance"
             // we created for the material.
-<<<<<<< HEAD
 
             //if( mData.textures.layers[0] )
             //{
@@ -692,19 +691,6 @@
             //    // `ConstantMaterial`
             //    mSpireComponentInstance->setVariable("diffuseVal", mData.values.layers[0].albedo);
             //}
-=======
-            if( mData.textures.layers[0] )
-            {
-                // `TexturedMaterial`
-                mSpireComponentInstance->setTexture("diffuseMap", mData.textures.layers[0]);
-                mSpireComponentInstance->setSampler("samplerState", mData.samplerState);
-            }
-            else
-            {
-                // `ConstantMaterial`
-                mSpireComponentInstance->setVariable("diffuseVal", mData.values.layers[0].albedo);
-            }
->>>>>>> 2e4ce0bc
 
         }
 
