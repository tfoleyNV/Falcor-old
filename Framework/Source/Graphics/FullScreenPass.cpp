--- conflicted
+++ resolved
@@ -58,28 +58,17 @@
     uint64_t FullScreenPass::sObjectCount = 0;
 
 #ifdef FALCOR_VK
-<<<<<<< HEAD
-#define ADJUST_Y(a) (1 - a)
-=======
 #define ADJUST_Y(a) (-(a))
->>>>>>> e63e7dcd
 #else
 #define ADJUST_Y(a) a
 #endif
 
     static const Vertex kVertices[] =
     {
-<<<<<<< HEAD
-        {glm::vec2(-1,  1), glm::vec2(0, ADJUST_Y(0))},
-        {glm::vec2(-1, -1), glm::vec2(0, ADJUST_Y(1))},
-        {glm::vec2( 1,  1), glm::vec2(1, ADJUST_Y(0))},
-        {glm::vec2( 1, -1), glm::vec2(1, ADJUST_Y(1))},
-=======
         {glm::vec2(-1, ADJUST_Y( 1)), glm::vec2(0, 0)},
         {glm::vec2(-1, ADJUST_Y(-1)), glm::vec2(0, 1)},
         {glm::vec2( 1, ADJUST_Y( 1)), glm::vec2(1, 0)},
         {glm::vec2( 1, ADJUST_Y(-1)), glm::vec2(1, 1)},
->>>>>>> e63e7dcd
     };
 #undef ADJUST_Y
 
