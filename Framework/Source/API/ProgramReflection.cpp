--- conflicted
+++ resolved
@@ -202,13 +202,8 @@
 
     bool ProgramReflection::initFromSpire(
         SpireCompilationEnvironment*    pSpireEnv,
-<<<<<<< HEAD
-        SpireShader*                pSpireShader,
-        std::string& log)
-=======
         SpireShader*                    pSpireShader,
         std::string&                    log)
->>>>>>> 0fb4dd7b
     {
         int componentCount = spShaderGetParameterCount(pSpireShader);
         mSpireComponents.reserve(componentCount);
