/***************************************************************************
# Copyright (c) 2015, NVIDIA CORPORATION. All rights reserved.
#
# Redistribution and use in source and binary forms, with or without
# modification, are permitted provided that the following conditions
# are met:
#  * Redistributions of source code must retain the above copyright
#    notice, this list of conditions and the following disclaimer.
#  * Redistributions in binary form must reproduce the above copyright
#    notice, this list of conditions and the following disclaimer in the
#    documentation and/or other materials provided with the distribution.
#  * Neither the name of NVIDIA CORPORATION nor the names of its
#    contributors may be used to endorse or promote products derived
#    from this software without specific prior written permission.
#
# THIS SOFTWARE IS PROVIDED BY THE COPYRIGHT HOLDERS ``AS IS'' AND ANY
# EXPRESS OR IMPLIED WARRANTIES, INCLUDING, BUT NOT LIMITED TO, THE
# IMPLIED WARRANTIES OF MERCHANTABILITY AND FITNESS FOR A PARTICULAR
# PURPOSE ARE DISCLAIMED.  IN NO EVENT SHALL THE COPYRIGHT OWNER OR
# CONTRIBUTORS BE LIABLE FOR ANY DIRECT, INDIRECT, INCIDENTAL, SPECIAL,
# EXEMPLARY, OR CONSEQUENTIAL DAMAGES (INCLUDING, BUT NOT LIMITED TO,
# PROCUREMENT OF SUBSTITUTE GOODS OR SERVICES; LOSS OF USE, DATA, OR
# PROFITS; OR BUSINESS INTERRUPTION) HOWEVER CAUSED AND ON ANY THEORY
# OF LIABILITY, WHETHER IN CONTRACT, STRICT LIABILITY, OR TORT
# (INCLUDING NEGLIGENCE OR OTHERWISE) ARISING IN ANY WAY OUT OF THE USE
# OF THIS SOFTWARE, EVEN IF ADVISED OF THE POSSIBILITY OF SUCH DAMAGE.
***************************************************************************/
#include "Framework.h"
#include "API/ResourceViews.h"
#include "API/Resource.h"
#include "API/D3D/D3DViews.h"
#include "API/Device.h"
#include "API/DescriptorSet.h"

namespace Falcor
{
    DepthStencilView::SharedPtr DepthStencilView::sNullView;
    RenderTargetView::SharedPtr RenderTargetView::sNullView;
    UnorderedAccessView::SharedPtr UnorderedAccessView::sNullView;
    ShaderResourceView::SharedPtr ShaderResourceView::sNullView;
    ConstantBufferView::SharedPtr ConstantBufferView::sNullView;

    ShaderResourceView::SharedPtr ShaderResourceView::create(ResourceWeakPtr pResource, uint32_t mostDetailedMip, uint32_t mipCount, uint32_t firstArraySlice, uint32_t arraySize)
    {
        Resource::SharedConstPtr pSharedPtr = pResource.lock();
        if (!pSharedPtr && sNullView)
        {
            return sNullView;
        }

        D3D12_SHADER_RESOURCE_VIEW_DESC desc;
        Resource::ApiHandle resHandle = nullptr;
        if(pSharedPtr)
        {
            initializeSrvDesc(pSharedPtr.get(), firstArraySlice, arraySize, mostDetailedMip, mipCount, desc);
            resHandle = pSharedPtr->getApiHandle();
        }
        else
        {
            desc = {};
            desc.Format = DXGI_FORMAT_R8G8B8A8_UNORM;
            desc.ViewDimension = D3D12_SRV_DIMENSION_TEXTURE2D;
            desc.Shader4ComponentMapping = D3D12_DEFAULT_SHADER_4_COMPONENT_MAPPING;
        }
        SharedPtr pNewObj;
        SharedPtr& pObj = pSharedPtr ? pNewObj : sNullView;

        DescriptorSet::Layout layout;
        layout.addRange(DescriptorSet::Type::Srv, 0, 1);
        ApiHandle handle = DescriptorSet::create(gpDevice->getCpuDescriptorPool(), layout);
        gpDevice->getApiHandle()->CreateShaderResourceView(pSharedPtr ? pSharedPtr->getApiHandle() : nullptr, &desc, handle->getCpuHandle(0));

        pObj = SharedPtr(new ShaderResourceView(pResource, handle, mostDetailedMip, mipCount, firstArraySlice, arraySize));
        return pObj;
    }

    ShaderResourceView::SharedPtr ShaderResourceView::getNullView()
    {
        if(!sNullView)
        {
            sNullView = create(ResourceWeakPtr(), 0, 0, 0, 0);
        }
        return sNullView;
    }
    
    DepthStencilView::SharedPtr DepthStencilView::create(ResourceWeakPtr pResource, uint32_t mipLevel, uint32_t firstArraySlice, uint32_t arraySize)
    {
        Resource::SharedConstPtr pSharedPtr = pResource.lock();
        if (!pSharedPtr && sNullView)
        {
            return sNullView;
        }

        D3D12_DEPTH_STENCIL_VIEW_DESC desc;
        Resource::ApiHandle resHandle = nullptr;
        if(pSharedPtr)
        {
            initializeDsvDesc(pSharedPtr.get(), mipLevel, firstArraySlice, arraySize, desc);
            resHandle = pSharedPtr->getApiHandle();
        }
        else
        {
            desc = {};
            desc.Format = DXGI_FORMAT_D16_UNORM;
            desc.ViewDimension = D3D12_DSV_DIMENSION_TEXTURE2D;
        }
        SharedPtr pNewObj;
        SharedPtr& pObj = pSharedPtr ? pNewObj : sNullView;

        DescriptorSet::Layout layout;
        layout.addRange(DescriptorSet::Type::Dsv, 0, 1);
        ApiHandle handle = DescriptorSet::create(gpDevice->getCpuDescriptorPool(), layout);
        gpDevice->getApiHandle()->CreateDepthStencilView(resHandle, &desc, handle->getCpuHandle(0));

        pObj = SharedPtr(new DepthStencilView(pResource, handle, mipLevel, firstArraySlice, arraySize));
        return pObj;
    }

    DepthStencilView::SharedPtr DepthStencilView::getNullView()
    {
        if(!sNullView)
        {
            sNullView = create(ResourceWeakPtr(), 0, 0, 0);
        }
        return sNullView;
    }

    UnorderedAccessView::SharedPtr UnorderedAccessView::create(ResourceWeakPtr pResource, uint32_t mipLevel, uint32_t firstArraySlice, uint32_t arraySize)
    {
        Resource::SharedConstPtr pSharedPtr = pResource.lock();

        if (!pSharedPtr && sNullView)
        {
            return sNullView;
        }

        D3D12_UNORDERED_ACCESS_VIEW_DESC desc;
        Resource::ApiHandle resHandle = nullptr;
        Resource::ApiHandle counterHandle = nullptr;

        if(pSharedPtr != nullptr)
        {
            initializeUavDesc(pSharedPtr.get(), mipLevel, firstArraySlice, arraySize, desc);
            resHandle = pSharedPtr->getApiHandle();

            StructuredBuffer::SharedConstPtr pStructuredBuffer = std::dynamic_pointer_cast<const StructuredBuffer>(pSharedPtr);
            if (pStructuredBuffer != nullptr && pStructuredBuffer->hasUAVCounter())
            {
                counterHandle = pStructuredBuffer->getUAVCounter()->getApiHandle();
            }
        }
        else
        {
            desc = {};
            desc.Format = DXGI_FORMAT_R32_UINT;
            desc.ViewDimension = D3D12_UAV_DIMENSION_TEXTURE2D;
        }

        SharedPtr pNewObj;
        SharedPtr& pObj = pSharedPtr ? pNewObj : sNullView;

        DescriptorSet::Layout layout;
        layout.addRange(DescriptorSet::Type::Uav, 0, 1);
        ApiHandle handle = DescriptorSet::create(gpDevice->getCpuDescriptorPool(), layout);
        gpDevice->getApiHandle()->CreateUnorderedAccessView(resHandle, counterHandle, &desc, handle->getCpuHandle(0));

        pObj = SharedPtr(new UnorderedAccessView(pResource, handle, mipLevel, firstArraySlice, arraySize));

        return pObj;
    }

    UnorderedAccessView::SharedPtr UnorderedAccessView::getNullView()
    {
        if(!sNullView)
        {
            sNullView = create(ResourceWeakPtr(), 0, 0, 0);
        }
        return sNullView;
    }


    RenderTargetView::SharedPtr RenderTargetView::create(ResourceWeakPtr pResource, uint32_t mipLevel, uint32_t firstArraySlice, uint32_t arraySize)
    {
        Resource::SharedConstPtr pSharedPtr = pResource.lock();

        if (!pSharedPtr && sNullView)
        {
            return sNullView;
        }

        D3D12_RENDER_TARGET_VIEW_DESC desc;
        Resource::ApiHandle resHandle = nullptr;
        if(pSharedPtr)
        {
            initializeRtvDesc(pSharedPtr.get(), mipLevel, firstArraySlice, arraySize, desc);
            resHandle = pSharedPtr->getApiHandle();
        }
        else
        {
            desc = {};
            desc.Format = DXGI_FORMAT_R8G8B8A8_UNORM;;
            desc.ViewDimension = D3D12_RTV_DIMENSION_TEXTURE2D;
        }

        DescriptorSet::Layout layout;
        layout.addRange(DescriptorSet::Type::Rtv, 0, 1);
        ApiHandle handle = DescriptorSet::create(gpDevice->getCpuDescriptorPool(), layout);
        gpDevice->getApiHandle()->CreateRenderTargetView(resHandle, &desc, handle->getCpuHandle(0));

        SharedPtr pNewObj;
        SharedPtr& pObj = pSharedPtr ? pNewObj : sNullView;

        pObj = SharedPtr(new RenderTargetView(pResource, handle, mipLevel, firstArraySlice, arraySize));
        return pObj;
    }

    RenderTargetView::SharedPtr RenderTargetView::getNullView()
    {
        if (!sNullView)
        {
            create(ResourceWeakPtr(), 0, 0, 0);
        }
        return sNullView;
    }

    ConstantBufferView::SharedPtr ConstantBufferView::create(ResourceWeakPtr pResource)
    {
        Resource::SharedConstPtr pSharedPtr = pResource.lock();

        if (!pSharedPtr && sNullView)
        {
            return sNullView;
        }

        D3D12_CONSTANT_BUFFER_VIEW_DESC desc;
        Resource::ApiHandle resHandle = nullptr;
        if (pSharedPtr)
        {
            ConstantBuffer* pBuffer = dynamic_cast<ConstantBuffer*>(const_cast<Resource*>(pSharedPtr.get()));
            desc.BufferLocation = pBuffer->getGpuAddress();
            desc.SizeInBytes = (uint32_t)pBuffer->getSize();
            resHandle = pSharedPtr->getApiHandle();
        }
        else
        {
            desc = {};
        }

        DescriptorSet::Layout layout;
<<<<<<< HEAD
=======
        layout.addRange(DescriptorSet::Type::Cbv, 0, 1);
>>>>>>> ba2972b5
        ApiHandle handle = DescriptorSet::create(gpDevice->getCpuDescriptorPool(), layout);
        gpDevice->getApiHandle()->CreateConstantBufferView(&desc, handle->getCpuHandle(0));

        SharedPtr pNewObj;
        SharedPtr& pObj = pSharedPtr ? pNewObj : sNullView;

        pObj = SharedPtr(new ConstantBufferView(pResource, handle));
        return pObj;
    }

    ConstantBufferView::SharedPtr ConstantBufferView::getNullView()
    {
        if (!sNullView)
        {
            create(ResourceWeakPtr());
        }
        return sNullView;
    }
}
<|MERGE_RESOLUTION|>--- conflicted
+++ resolved
@@ -247,10 +247,7 @@
         }
 
         DescriptorSet::Layout layout;
-<<<<<<< HEAD
-=======
         layout.addRange(DescriptorSet::Type::Cbv, 0, 1);
->>>>>>> ba2972b5
         ApiHandle handle = DescriptorSet::create(gpDevice->getCpuDescriptorPool(), layout);
         gpDevice->getApiHandle()->CreateConstantBufferView(&desc, handle->getCpuHandle(0));
 
