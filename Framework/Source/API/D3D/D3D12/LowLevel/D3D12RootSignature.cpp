--- conflicted
+++ resolved
@@ -126,31 +126,19 @@
         {
             const auto& set = mDesc.mSets[i];
             assert(set.getRangeCount() == 1);
-<<<<<<< HEAD
-            if (set.getRangeCount() == 1 && set.getRange(0).type == DescType::Cbv)
-            {
-                convertCbvSet(set, rootParams[i]);
-=======
             uint32_t byteOffset;
             if (set.getRangeCount() == 1 && set.getRange(0).type == DescType::Cbv)
             {
                 convertCbvSet(set, rootParams[i]);
                 byteOffset = 8;
->>>>>>> ba2972b5
             }
             else
             {
                 convertDescTable(mDesc.mSets[i], rootParams[i], d3dRanges[i]);
-<<<<<<< HEAD
-            }
-            mElementByteOffset[i] = mSizeInBytes;
-            mSizeInBytes += 4;
-=======
                 byteOffset = 4;
             }
             mElementByteOffset[i] = mSizeInBytes;
             mSizeInBytes += byteOffset;
->>>>>>> ba2972b5
         }
 
         // Create the root signature
