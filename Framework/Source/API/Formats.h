/***************************************************************************
# Copyright (c) 2015, NVIDIA CORPORATION. All rights reserved.
#
# Redistribution and use in source and binary forms, with or without
# modification, are permitted provided that the following conditions
# are met:
#  * Redistributions of source code must retain the above copyright
#    notice, this list of conditions and the following disclaimer.
#  * Redistributions in binary form must reproduce the above copyright
#    notice, this list of conditions and the following disclaimer in the
#    documentation and/or other materials provided with the distribution.
#  * Neither the name of NVIDIA CORPORATION nor the names of its
#    contributors may be used to endorse or promote products derived
#    from this software without specific prior written permission.
#
# THIS SOFTWARE IS PROVIDED BY THE COPYRIGHT HOLDERS ``AS IS'' AND ANY
# EXPRESS OR IMPLIED WARRANTIES, INCLUDING, BUT NOT LIMITED TO, THE
# IMPLIED WARRANTIES OF MERCHANTABILITY AND FITNESS FOR A PARTICULAR
# PURPOSE ARE DISCLAIMED.  IN NO EVENT SHALL THE COPYRIGHT OWNER OR
# CONTRIBUTORS BE LIABLE FOR ANY DIRECT, INDIRECT, INCIDENTAL, SPECIAL,
# EXEMPLARY, OR CONSEQUENTIAL DAMAGES (INCLUDING, BUT NOT LIMITED TO,
# PROCUREMENT OF SUBSTITUTE GOODS OR SERVICES; LOSS OF USE, DATA, OR
# PROFITS; OR BUSINESS INTERRUPTION) HOWEVER CAUSED AND ON ANY THEORY
# OF LIABILITY, WHETHER IN CONTRACT, STRICT LIABILITY, OR TORT
# (INCLUDING NEGLIGENCE OR OTHERWISE) ARISING IN ANY WAY OUT OF THE USE
# OF THIS SOFTWARE, EVEN IF ADVISED OF THE POSSIBILITY OF SUCH DAMAGE.
***************************************************************************/
#pragma once
#include <vector>

namespace Falcor
{
    /*!
    *  \addtogroup Falcor
    *  @{
    */

    /** Resource formats
    */
    enum class ResourceFormat : uint32_t
    {
        Unknown,
        R8Unorm,
        R8Snorm,
        R16Unorm,
        R16Snorm,
        RG8Unorm,
        RG8Snorm,
        RG16Unorm,
        RG16Snorm,
        RGB16Unorm,
        RGB16Snorm,
        R24UnormX8,
        RGB5A1Unorm,
        RGBA8Unorm,
        RGBA8Snorm,
        RGB10A2Unorm,
        RGB10A2Uint,
        RGBA16Unorm,
        RGBA8UnormSrgb,
        R16Float,
        RG16Float,
        RGB16Float,
        RGBA16Float,
        R32Float,
        R32FloatX32,
        RG32Float,
        RGB32Float,
        RGBA32Float,
        R11G11B10Float,
        RGB9E5Float,
        R8Int,
        R8Uint,
        R16Int,
        R16Uint,
        R32Int,
        R32Uint,
        RG8Int,
        RG8Uint,
        RG16Int,
        RG16Uint,
        RG32Int,
        RG32Uint,
        RGB16Int,
        RGB16Uint,
        RGB32Int,
        RGB32Uint,
        RGBA8Int,
        RGBA8Uint,
        RGBA16Int,
        RGBA16Uint,
        RGBA32Int,
        RGBA32Uint,

        BGRA8Unorm,
        BGRA8UnormSrgb,
        
        RGBX8Unorm,
        RGBX8UnormSrgb,
        BGRX8Unorm,
        BGRX8UnormSrgb,
        Alpha8Unorm,
        Alpha32Float,
        R5G6B5Unorm,

        // Depth-stencil
        D32Float,
        D16Unorm,
        D32FloatS8X24,
        D24UnormS8,

        // Compressed formats
        BC1Unorm,   // DXT1
        BC1UnormSrgb, 
        BC2Unorm,   // DXT3
        BC2UnormSrgb,
        BC3Unorm,   // DXT5
        BC3UnormSrgb,
        BC4Unorm,   // RGTC Unsigned Red
        BC4Snorm,   // RGTC Signed Red
        BC5Unorm,   // RGTC Unsigned RG
        BC5Snorm,   // RGTC Signed RG
    };
    
    /** Falcor format Type
    */
    enum class FormatType
    {
        Unknown,        ///< Unknown format Type
        Float,          ///< Floating-point formats
        Unorm,          ///< Unsigned normalized formats
        UnormSrgb,      ///< Unsigned normalized SRGB formats
        Snorm,          ///< Signed normalized formats
        Uint,           ///< Unsigned integer formats
        Sint            ///< Signed integer formats
    };

    struct FormatDesc
    {
        ResourceFormat format;
        const std::string name;
        uint32_t bytesPerBlock;
        uint32_t channelCount;
        FormatType Type;
        struct  
        {
            bool isDepth;
            bool isStencil;
            bool isCompressed;
        };
        struct 
        {
            uint32_t width;
            uint32_t height;
        } compressionRatio;
    };

    extern const FormatDesc kFormatDesc[];

    /** Get the number of bytes per format
    */
    inline uint32_t getFormatBytesPerBlock(ResourceFormat format)
    {
        assert(kFormatDesc[(uint32_t)format].format == format);
		return kFormatDesc[(uint32_t)format].bytesPerBlock;
    }

	inline uint32_t getFormatPixelsPerBlock(ResourceFormat format)
	{
		assert(kFormatDesc[(uint32_t)format].format == format);
		return kFormatDesc[(uint32_t)format].compressionRatio.width * kFormatDesc[(uint32_t)format].compressionRatio.height;
	}

    /** Check if the format has a depth component
    */
    inline bool isDepthFormat(ResourceFormat format)
    {
        assert(kFormatDesc[(uint32_t)format].format == format);
        return kFormatDesc[(uint32_t)format].isDepth;
    }

    /** Check if the format has a stencil component
    */
    inline bool isStencilFormat(ResourceFormat format)
    {
        assert(kFormatDesc[(uint32_t)format].format == format);
        return kFormatDesc[(uint32_t)format].isStencil;
    }

    /** Check if the format has depth or stencil components
    */
    inline bool isDepthStencilFormat(ResourceFormat format)
    {
        return isDepthFormat(format) || isStencilFormat(format);
    }

    /** Check if the format is a compressed format
    */
    inline bool isCompressedFormat(ResourceFormat format)
    {
        assert(kFormatDesc[(uint32_t)format].format == format);
        return kFormatDesc[(uint32_t)format].isCompressed;
    }

    /** Get the format compression ration along the x-axis
    */
    inline uint32_t getFormatWidthCompressionRatio(ResourceFormat format)
    {
        assert(kFormatDesc[(uint32_t)format].format == format);
        return kFormatDesc[(uint32_t)format].compressionRatio.width;
    }

    /** Get the format compression ration along the y-axis
    */
    inline uint32_t getFormatHeightCompressionRatio(ResourceFormat format)
    {
        assert(kFormatDesc[(uint32_t)format].format == format);
        return kFormatDesc[(uint32_t)format].compressionRatio.height;
    }

    /** Get the number of channels
    */
    inline uint32_t getFormatChannelCount(ResourceFormat format)
    {
        assert(kFormatDesc[(uint32_t)format].format == format);
        return kFormatDesc[(uint32_t)format].channelCount;
    }

    /** Get the format Type
    */
    inline FormatType getFormatType(ResourceFormat format)
    {
        assert(kFormatDesc[(uint32_t)format].format == format);
        return kFormatDesc[(uint32_t)format].Type;
    }

    /** Check if a format represents sRGB color space
    */
    inline bool isSrgbFormat(ResourceFormat format)
    {
        return (getFormatType(format) == FormatType::UnormSrgb);
    }

	/** Convert an SRGB format to linear. If the format is alread linear, will return it
	*/
	inline ResourceFormat srgbToLinearFormat(ResourceFormat format)
	{
		switch (format)
		{
		case ResourceFormat::BC1UnormSrgb:
			return ResourceFormat::BC1Unorm;
		case ResourceFormat::BC2UnormSrgb:
			return ResourceFormat::BC2Unorm;
		case ResourceFormat::BC3UnormSrgb:
			return ResourceFormat::BC3Unorm;
		case ResourceFormat::BGRA8UnormSrgb:
			return ResourceFormat::BGRA8Unorm;
		case ResourceFormat::BGRX8UnormSrgb:
			return ResourceFormat::BGRX8Unorm;
		case ResourceFormat::RGBA8UnormSrgb:
			return ResourceFormat::RGBA8Unorm;
		case ResourceFormat::RGBX8UnormSrgb:
			return ResourceFormat::RGBX8Unorm;
		default:
			assert(isSrgbFormat(format) == false);
			return format;
		}
	}

<<<<<<< HEAD
    /** Convert an linear format to sRGB. If the format doesn't have a matching sRGB format, will return the original
    */
    inline ResourceFormat linearToSrgbFormat(ResourceFormat format)
    {
        switch (format)
        {
        case ResourceFormat::BC1Unorm:
            return ResourceFormat::BC1UnormSrgb;
        case ResourceFormat::BC2Unorm:
            return ResourceFormat::BC2UnormSrgb;
        case ResourceFormat::BC3Unorm:
            return ResourceFormat::BC3UnormSrgb;
        case ResourceFormat::BGRA8Unorm:
            return ResourceFormat::BGRA8UnormSrgb;
        case ResourceFormat::BGRX8Unorm:
            return ResourceFormat::BGRX8UnormSrgb;
        case ResourceFormat::RGBA8Unorm:
            return ResourceFormat::RGBA8UnormSrgb;
        case ResourceFormat::RGBX8Unorm:
            return ResourceFormat::RGBX8UnormSrgb;
        default:
=======
    inline ResourceFormat depthToColorFormat(ResourceFormat format)
    {
        switch (format)
        {
        case ResourceFormat::D16Unorm:
            return ResourceFormat::R16Unorm;
        case ResourceFormat::D24UnormS8:
            should_not_get_here();
            return ResourceFormat::Unknown;
        case ResourceFormat::D32Float:
            return ResourceFormat::R32Float;
        case ResourceFormat::D32FloatS8X24:
            should_not_get_here();
            return ResourceFormat::Unknown;
        default:
            assert(isDepthFormat(format) == false);
>>>>>>> b58a8cd2
            return format;
        }
    }

    inline const std::string& to_string(ResourceFormat format)
    {
        assert(kFormatDesc[(uint32_t)format].format == format);
        return kFormatDesc[(uint32_t)format].name;
    }

    inline const std::string to_string(FormatType Type)
    {
#define type_2_string(a) case FormatType::a: return #a;
        switch(Type)
        {
        type_2_string(Unknown);
        type_2_string(Float);
        type_2_string(Unorm);
        type_2_string(UnormSrgb);
        type_2_string(Snorm);
        type_2_string(Uint);
        type_2_string(Sint);
        default:
            should_not_get_here();
            return "";
        }
#undef type_2_string
    }
    /*! @} */
}<|MERGE_RESOLUTION|>--- conflicted
+++ resolved
@@ -267,7 +267,6 @@
 		}
 	}
 
-<<<<<<< HEAD
     /** Convert an linear format to sRGB. If the format doesn't have a matching sRGB format, will return the original
     */
     inline ResourceFormat linearToSrgbFormat(ResourceFormat format)
@@ -289,7 +288,10 @@
         case ResourceFormat::RGBX8Unorm:
             return ResourceFormat::RGBX8UnormSrgb;
         default:
-=======
+            return format;
+        }
+    }
+	
     inline ResourceFormat depthToColorFormat(ResourceFormat format)
     {
         switch (format)
@@ -306,7 +308,6 @@
             return ResourceFormat::Unknown;
         default:
             assert(isDepthFormat(format) == false);
->>>>>>> b58a8cd2
             return format;
         }
     }
