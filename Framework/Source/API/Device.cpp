/***************************************************************************
# Copyright (c) 2015, NVIDIA CORPORATION. All rights reserved.
#
# Redistribution and use in source and binary forms, with or without
# modification, are permitted provided that the following conditions
# are met:
#  * Redistributions of source code must retain the above copyright
#    notice, this list of conditions and the following disclaimer.
#  * Redistributions in binary form must reproduce the above copyright
#    notice, this list of conditions and the following disclaimer in the
#    documentation and/or other materials provided with the distribution.
#  * Neither the name of NVIDIA CORPORATION nor the names of its
#    contributors may be used to endorse or promote products derived
#    from this software without specific prior written permission.
#
# THIS SOFTWARE IS PROVIDED BY THE COPYRIGHT HOLDERS ``AS IS'' AND ANY
# EXPRESS OR IMPLIED WARRANTIES, INCLUDING, BUT NOT LIMITED TO, THE
# IMPLIED WARRANTIES OF MERCHANTABILITY AND FITNESS FOR A PARTICULAR
# PURPOSE ARE DISCLAIMED.  IN NO EVENT SHALL THE COPYRIGHT OWNER OR
# CONTRIBUTORS BE LIABLE FOR ANY DIRECT, INDIRECT, INCIDENTAL, SPECIAL,
# EXEMPLARY, OR CONSEQUENTIAL DAMAGES (INCLUDING, BUT NOT LIMITED TO,
# PROCUREMENT OF SUBSTITUTE GOODS OR SERVICES; LOSS OF USE, DATA, OR
# PROFITS; OR BUSINESS INTERRUPTION) HOWEVER CAUSED AND ON ANY THEORY
# OF LIABILITY, WHETHER IN CONTRACT, STRICT LIABILITY, OR TORT
# (INCLUDING NEGLIGENCE OR OTHERWISE) ARISING IN ANY WAY OUT OF THE USE
# OF THIS SOFTWARE, EVEN IF ADVISED OF THE POSSIBILITY OF SUCH DAMAGE.
***************************************************************************/
#pragma once
#include "Framework.h"
#include "API/Device.h"

namespace Falcor
{
    Device::SharedPtr gpDevice;
    
    Device::SharedPtr Device::create(Window::SharedPtr& pWindow, const Device::Desc& desc)
    {
        if (gpDevice)
        {
            logError("Falcor only supports a single device");
            return false;
        }
        gpDevice = SharedPtr(new Device(pWindow));
        if (gpDevice->init(desc) == false)
        {
            gpDevice = nullptr;
        }
        return gpDevice;
    }

    bool Device::init(const Desc& desc)
    {
        const uint32_t kDirectQueueIndex = (uint32_t)LowLevelContextData::CommandQueueType::Direct;
        assert(desc.cmdQueues[kDirectQueueIndex] > 0);
        if (apiInit(desc) == false) return false;

        mpRenderContext = RenderContext::create(mCmdQueues[kDirectQueueIndex][0]);

        // Create the descriptor pools
        DescriptorPool::Desc poolDesc;
        poolDesc.setDescCount(DescriptorPool::Type::Srv, 16 * 1024).setDescCount(DescriptorPool::Type::Sampler, 2048).setShaderVisible(true);
#ifndef FALCOR_D3D12
        poolDesc.setDescCount(DescriptorPool::Type::Cbv, 16 * 1024).setDescCount(DescriptorPool::Type::Uav, 16 * 1024);
#endif
        mpGpuDescPool = DescriptorPool::create(poolDesc, mpRenderContext->getLowLevelData()->getFence());
        poolDesc.setShaderVisible(false).setDescCount(DescriptorPool::Type::Rtv, 16 * 1024).setDescCount(DescriptorPool::Type::Dsv, 1024);
        mpCpuDescPool = DescriptorPool::create(poolDesc, mpRenderContext->getLowLevelData()->getFence());

        if(mpRenderContext) mpRenderContext->reset();

        mVsyncOn = desc.enableVsync;

        // Create the swap-chain
        mpResourceAllocator = ResourceAllocator::create(1024 * 1024 * 2, mpRenderContext->getLowLevelData()->getFence());
        if (createSwapChain(desc.colorFormat) == false)
        {
            return false;
        }

        mpFrameFence = GpuFence::create();

        // Update the FBOs
        if (updateDefaultFBO(mpWindow->getClientAreaWidth(), mpWindow->getClientAreaHeight(), desc.colorFormat, desc.depthFormat) == false)
        {
            return false;
        }

        return true;
    }

    void Device::releaseFboData()
    {
        // First, delete all FBOs
        for (uint32_t i = 0; i < arraysize(mpSwapChainFbos); i++)
        {
            mpSwapChainFbos[i]->attachColorTarget(nullptr, 0);
            mpSwapChainFbos[i]->attachDepthStencilTarget(nullptr);
        }

        // Now execute all deferred releases
        decltype(mDeferredReleases)().swap(mDeferredReleases);
    }

    bool Device::updateDefaultFBO(uint32_t width, uint32_t height, ResourceFormat colorFormat, ResourceFormat depthFormat)
    {
        std::vector<ResourceHandle> apiHandles(kSwapChainBuffers);
        getApiFboData(width, height, colorFormat, depthFormat, apiHandles, mCurrentBackBufferIndex);

        for (uint32_t i = 0; i < kSwapChainBuffers; i++)
        {
            // Create a texture object
            auto pColorTex = Texture::SharedPtr(new Texture(width, height, 1, 1, 1, 1, colorFormat, Texture::Type::Texture2D, Texture::BindFlags::RenderTarget));
            pColorTex->mApiHandle = apiHandles[i];

            // Create the FBO if it's required
            if (mpSwapChainFbos[i] == nullptr)
            {
                mpSwapChainFbos[i] = Fbo::create();
            }

            mpSwapChainFbos[i]->attachColorTarget(pColorTex, 0);

            // Create a depth texture
            if (depthFormat != ResourceFormat::Unknown)
            {
                auto pDepth = Texture::create2D(width, height, depthFormat, 1, 1, nullptr, Texture::BindFlags::DepthStencil);
                mpSwapChainFbos[i]->attachDepthStencilTarget(pDepth);
            }
        }
        return true;
    }

    Fbo::SharedPtr Device::getSwapChainFbo() const
    {
        return mpSwapChainFbos[mCurrentBackBufferIndex];
    }

    void Device::releaseResource(ApiObjectHandle pResource)
    {
        if (pResource)
        {
            mDeferredReleases.push({ mpFrameFence->getCpuValue(), pResource });
        }
    }

    void Device::executeDeferredReleases()
    {
        mpResourceAllocator->executeDeferredReleases();
        uint64_t gpuVal = mpFrameFence->getGpuValue();
        while (mDeferredReleases.size() && mDeferredReleases.front().frameID <= gpuVal)
        {
<<<<<<< HEAD
=======
            mDeferredReleases.front().pApiObject.release();
>>>>>>> 24b0d5e8
            mDeferredReleases.pop();
        }
        mpCpuDescPool->executeDeferredReleases();
        mpGpuDescPool->executeDeferredReleases();
    }

    void Device::toggleVSync(bool enable)
    {
        mVsyncOn = enable;
    }

    void Device::cleanup()
    {
        mpRenderContext->flush(true);
        // Release all the bound resources. Need to do that before deleting the RenderContext
        mpRenderContext->setGraphicsState(nullptr);
        mpRenderContext->setGraphicsVars(nullptr);
        mpRenderContext->setComputeState(nullptr);
        mpRenderContext->setComputeVars(nullptr);

        for (uint32_t i = 0; i < arraysize(mCmdQueues); i++) mCmdQueues[i].clear();
        for (uint32_t i = 0; i < arraysize(mpSwapChainFbos); i++) mpSwapChainFbos[i].reset();
        mDeferredReleases = decltype(mDeferredReleases)();

        mpRenderContext.reset();
        mpResourceAllocator.reset();
        mpCpuDescPool.reset();
        mpGpuDescPool.reset();
        mpFrameFence.reset();

        destroyApiObjects();
        mpWindow.reset();
    }

    void Device::present()
    {
        mpRenderContext->resourceBarrier(mpSwapChainFbos[mCurrentBackBufferIndex]->getColorTexture(0).get(), Resource::State::Present);
        mpRenderContext->flush();
        apiPresent();
        mpFrameFence->gpuSignal(mpRenderContext->getLowLevelData()->getCommandQueue());
        executeDeferredReleases();
        mpRenderContext->reset();
        mFrameID++;
    }
}<|MERGE_RESOLUTION|>--- conflicted
+++ resolved
@@ -149,10 +149,6 @@
         uint64_t gpuVal = mpFrameFence->getGpuValue();
         while (mDeferredReleases.size() && mDeferredReleases.front().frameID <= gpuVal)
         {
-<<<<<<< HEAD
-=======
-            mDeferredReleases.front().pApiObject.release();
->>>>>>> 24b0d5e8
             mDeferredReleases.pop();
         }
         mpCpuDescPool->executeDeferredReleases();
