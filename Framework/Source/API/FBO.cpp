--- conflicted
+++ resolved
@@ -68,10 +68,6 @@
             }
             else
             {
-<<<<<<< HEAD
-                //Why was this >=? shouldnt array size = texture's array size be fine?
-=======
->>>>>>> 9e7dafc6
                 if(arraySize + firstArraySlice > pTexture->getArraySize())
                 {
                     logError("Error when attaching texture to FBO. Requested array index is out-of-bound.");
