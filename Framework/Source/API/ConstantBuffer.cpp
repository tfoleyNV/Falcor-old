--- conflicted
+++ resolved
@@ -112,27 +112,6 @@
         return componentInstance;
     }
 
-<<<<<<< HEAD
-	void ComponentInstance::setVariableBlob(const std::string & name, const void * value, size_t size)
-	{
-		SpireComponentInfo compInfo;
-		if (spModuleGetParameterByName(getSpireComponentClass(), name.c_str(), &compInfo))
-		{
-			setBlob(value, compInfo.Offset, size);
-		}
-	}
-
-	void ComponentInstance::setSrv(
-        uint32_t index,
-        const ShaderResourceView::SharedPtr& pSrv,
-        const Resource::SharedPtr& pResource)
-    {
-        if( index >= mBoundSRVs.size() )
-        {
-            logError("SRV index out of range");
-            return;
-        }
-=======
 #if 0
         void ComponentInstance::setTexture(const std::string& name, const Texture* pTexture);
 
@@ -157,8 +136,14 @@
 
 
 
->>>>>>> 2e4ce0bc
-
+		void ComponentInstance::setVariableBlob(const std::string & name, const void * value, size_t size)
+		{
+			SpireComponentInfo compInfo;
+			if (spModuleGetParameterByName(getSpireComponentClass(), name.c_str(), &compInfo))
+			{
+				setBlob(value, compInfo.Offset, size);
+			}
+		}
 
 
 
