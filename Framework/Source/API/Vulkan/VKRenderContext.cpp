--- conflicted
+++ resolved
@@ -202,11 +202,7 @@
         transitionFboResources(this, mpGraphicsState->getFbo().get());
         setViewports(mpLowLevelData->getCommandList(), mpGraphicsState->getViewports());
         setScissors(mpLowLevelData->getCommandList(), mpGraphicsState->getScissors());
-<<<<<<< HEAD
-        setVao(mpLowLevelData->getCommandList(), mpGraphicsState->getVao().get());        
-=======
         setVao(this, mpGraphicsState->getVao().get());        
->>>>>>> 24b0d5e8
         beginRenderPass(mpLowLevelData->getCommandList(), mpGraphicsState->getFbo().get());
     }
 
