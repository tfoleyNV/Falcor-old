/***************************************************************************
# Copyright (c) 2015, NVIDIA CORPORATION. All rights reserved.
#
# Redistribution and use in source and binary forms, with or without
# modification, are permitted provided that the following conditions
# are met:
#  * Redistributions of source code must retain the above copyright
#    notice, this list of conditions and the following disclaimer.
#  * Redistributions in binary form must reproduce the above copyright
#    notice, this list of conditions and the following disclaimer in the
#    documentation and/or other materials provided with the distribution.
#  * Neither the name of NVIDIA CORPORATION nor the names of its
#    contributors may be used to endorse or promote products derived
#    from this software without specific prior written permission.
#
# THIS SOFTWARE IS PROVIDED BY THE COPYRIGHT HOLDERS ``AS IS'' AND ANY
# EXPRESS OR IMPLIED WARRANTIES, INCLUDING, BUT NOT LIMITED TO, THE
# IMPLIED WARRANTIES OF MERCHANTABILITY AND FITNESS FOR A PARTICULAR
# PURPOSE ARE DISCLAIMED.  IN NO EVENT SHALL THE COPYRIGHT OWNER OR
# CONTRIBUTORS BE LIABLE FOR ANY DIRECT, INDIRECT, INCIDENTAL, SPECIAL,
# EXEMPLARY, OR CONSEQUENTIAL DAMAGES (INCLUDING, BUT NOT LIMITED TO,
# PROCUREMENT OF SUBSTITUTE GOODS OR SERVICES; LOSS OF USE, DATA, OR
# PROFITS; OR BUSINESS INTERRUPTION) HOWEVER CAUSED AND ON ANY THEORY
# OF LIABILITY, WHETHER IN CONTRACT, STRICT LIABILITY, OR TORT
# (INCLUDING NEGLIGENCE OR OTHERWISE) ARISING IN ANY WAY OUT OF THE USE
# OF THIS SOFTWARE, EVEN IF ADVISED OF THE POSSIBILITY OF SUCH DAMAGE.
***************************************************************************/
#include "Framework.h"
#include "ProgramVars.h"
#include "API/Buffer.h"
#include "API/CopyContext.h"
#include "API/RenderContext.h"
#include "API/DescriptorSet.h"
#include "API/Device.h"
#include "Utils/StringUtils.h"

namespace Falcor
{
    template<bool forGraphics>
    void bindConstantBuffers(CopyContext* pContext, const ProgramVars::ResourceMap<ConstantBuffer>& cbMap, const ProgramVars::RootSetVec& rootSets, bool forceBind);
    ProgramReflection::ShaderAccess getRequiredShaderAccess(RootSignature::DescType type);

    ProgramVars::RootData findRootData(const RootSignature* pRootSig, uint32_t regIndex, uint32_t regSpace, RootSignature::DescType descType)
    {
        // Search the descriptor-tables
        for (size_t i = 0; i < pRootSig->getDescriptorSetCount(); i++)
        {
            const RootSignature::DescriptorSetLayout& set = pRootSig->getDescriptorSet(i);
            for(uint32_t r = 0 ; r < set.getRangeCount() ; r++)
            {
                const RootSignature::DescriptorSetLayout::Range& range = set.getRange(r);
                if (range.type == descType && range.regSpace == regSpace)
                {
                    if (range.baseRegIndex <= regIndex && (range.baseRegIndex + range.descCount) > regIndex)
                    {
<<<<<<< HEAD
                        return ProgramVars::RootData((uint32_t)i, r);
=======
                        return{ (uint32_t)i, r, regIndex - range.baseRegIndex };
>>>>>>> 60c0d1e3
                    }
                }
            }
        }
        should_not_get_here();
<<<<<<< HEAD
        return ProgramVars::RootData();
=======
        return{ (uint32_t)-1, (uint32_t)-1, (uint32_t)-1 };
>>>>>>> 60c0d1e3
    }

    template<typename BufferType, typename ViewType, RootSignature::DescType descType, typename ViewInitFunc>
    bool initializeBuffersMap(ProgramVars::ResourceMap<ViewType>& bufferMap, bool createBuffers, const ViewInitFunc& viewInitFunc, const ProgramReflection::BufferMap& reflectionMap, const RootSignature* pRootSig)
    {
        ProgramReflection::ShaderAccess shaderAccess = getRequiredShaderAccess(descType);

        for (auto& buf : reflectionMap)
        {
            const ProgramReflection::BufferReflection* pReflector = buf.second.get();
            if (pReflector->getShaderAccess() == shaderAccess)
            {
                uint32_t regIndex = pReflector->getRegisterIndex();
                uint32_t regSpace = pReflector->getRegisterSpace();
<<<<<<< HEAD
                uint32_t arraySize = max(1u, pReflector->getArraySize());
                ProgramVars::ResourceData<ViewType> data(findRootData(pRootSig, regIndex, regSpace, descType));
=======

                ProgramVars::ResourceData<ViewType> data;

                // Only create the buffer if needed
                if (createBuffers)
                {
                    data.pResource = BufferType::create(buf.second);
                    data.pView = viewInitFunc(data.pResource);
                }

                data.rootData = findRootData(pRootSig, regIndex, regSpace, descType);
>>>>>>> 60c0d1e3
                if (data.rootData.rootIndex == -1)
                {
                    logError("Can't find a root-signature information matching buffer '" + pReflector->getName() + " when creating ProgramVars");
                    return false;
                }

<<<<<<< HEAD
                for(uint32_t a = 0 ; a < arraySize ; a++)
                {
                    // Only create the buffer if needed
                    if (createBuffers)
                    {
                        data.pResource = BufferType::create(buf.second);
                        data.pView = viewInitFunc(data.pResource);
                    }

                    bufferMap[ProgramVars::BindLocation(regSpace, regIndex)].push_back(data);
                }
=======
                bufferMap.emplace(ProgramVars::BindLocation(regIndex, regSpace), data);
>>>>>>> 60c0d1e3
            }
        }
        return true;
    }

    static RootSignature::DescType getRootDescTypeFromResourceType(ProgramReflection::Resource::ResourceType type, ProgramReflection::ShaderAccess access)
    {
        switch (type)
        {
        case ProgramReflection::Resource::ResourceType::Texture:
        case ProgramReflection::Resource::ResourceType::RawBuffer:  // Vulkan doesn't have raw-buffer and DX doesn't care
            return (access == ProgramReflection::ShaderAccess::Read) ? RootSignature::DescType::TextureSrv : RootSignature::DescType::TextureUav;
        case ProgramReflection::Resource::ResourceType::StructuredBuffer:
            return (access == ProgramReflection::ShaderAccess::Read) ? RootSignature::DescType::StructuredBufferSrv : RootSignature::DescType::StructuredBufferUav;
        case ProgramReflection::Resource::ResourceType::TypedBuffer:
            return (access == ProgramReflection::ShaderAccess::Read) ? RootSignature::DescType::TypedBufferSrv : RootSignature::DescType::TypedBufferUav;
        default:
            should_not_get_here();
            return RootSignature::DescType(-1);
        }
    }
<<<<<<< HEAD

=======
>>>>>>> 60c0d1e3
    ProgramVars::ProgramVars(const ProgramReflection::SharedConstPtr& pReflector, bool createBuffers, const RootSignature::SharedPtr& pRootSig) : mpReflector(pReflector)
    {
        // Initialize the CB and StructuredBuffer maps. We always do it, to mark which slots are used in the shader.
        mpRootSignature = pRootSig ? pRootSig : RootSignature::create(pReflector.get());

        auto getNullptrFunc = [](const Resource::SharedPtr& pResource) { return nullptr; };
        auto getSrvFunc = [](const Resource::SharedPtr& pResource) { return pResource->getSRV(0, 1, 0, 1); };
        auto getUavFunc = [](const Resource::SharedPtr& pResource) { return pResource->getUAV(0, 0, 1); };

        initializeBuffersMap<ConstantBuffer, ConstantBuffer, RootSignature::DescType::Cbv>(mAssignedCbs, createBuffers, getNullptrFunc, mpReflector->getBufferMap(ProgramReflection::BufferReflection::Type::Constant), mpRootSignature.get());
        initializeBuffersMap<StructuredBuffer, ShaderResourceView, RootSignature::DescType::StructuredBufferSrv>(mAssignedSrvs, createBuffers, getSrvFunc, mpReflector->getBufferMap(ProgramReflection::BufferReflection::Type::Structured), mpRootSignature.get());
        initializeBuffersMap<StructuredBuffer, UnorderedAccessView, RootSignature::DescType::StructuredBufferUav>(mAssignedUavs, createBuffers, getUavFunc, mpReflector->getBufferMap(ProgramReflection::BufferReflection::Type::Structured), mpRootSignature.get());

        // Initialize the textures and samplers map
        for (const auto& res : pReflector->getResourceMap())
        {
            const auto& desc = res.second;
            uint32_t count = desc.arraySize ? desc.arraySize : 1;
            for (uint32_t index = 0; index < count; ++index)
            {
<<<<<<< HEAD
                uint32_t regIndex = desc.regIndex;
                BindLocation loc(desc.regSpace, regIndex);
                switch (desc.type)
                {
                case ProgramReflection::Resource::ResourceType::Sampler:
                    mAssignedSamplers[loc].push_back(findRootData(mpRootSignature.get(), regIndex, desc.regSpace, RootSignature::DescType::Sampler));
=======
                uint32_t regIndex = desc.regIndex + index;
                BindLocation loc(regIndex, desc.regSpace);
                switch (desc.type)
                {
                case ProgramReflection::Resource::ResourceType::Sampler:
                    mAssignedSamplers[loc].pSampler = nullptr;
                    mAssignedSamplers[loc].rootData = findRootData(mpRootSignature.get(), regIndex, desc.regSpace, RootSignature::DescType::Sampler);
>>>>>>> 60c0d1e3
                    break;
                case ProgramReflection::Resource::ResourceType::Texture:
                case ProgramReflection::Resource::ResourceType::RawBuffer:
                case ProgramReflection::Resource::ResourceType::TypedBuffer:
                    if (desc.shaderAccess == ProgramReflection::ShaderAccess::Read)
                    {
<<<<<<< HEAD
                        assert(mAssignedSrvs.find(loc) == mAssignedSrvs.end() || mAssignedSrvs[loc].size() == index);
                        mAssignedSrvs[loc].push_back(findRootData(mpRootSignature.get(), regIndex, desc.regSpace, getRootDescTypeFromResourceType(desc.type, desc.shaderAccess)));
                    }
                    else
                    {
                        assert(mAssignedUavs.find(loc) == mAssignedUavs.end() || mAssignedUavs[loc].size() == index);
                        assert(desc.shaderAccess == ProgramReflection::ShaderAccess::ReadWrite);
                        mAssignedUavs[loc].push_back(findRootData(mpRootSignature.get(), regIndex, desc.regSpace, getRootDescTypeFromResourceType(desc.type, desc.shaderAccess)));
=======
                        assert(mAssignedSrvs.find(loc) == mAssignedSrvs.end());
                        mAssignedSrvs[loc].rootData = findRootData(mpRootSignature.get(), regIndex, desc.regSpace, getRootDescTypeFromResourceType(desc.type, desc.shaderAccess));
                    }
                    else
                    {
                        assert(mAssignedUavs.find(loc) == mAssignedUavs.end());
                        assert(desc.shaderAccess == ProgramReflection::ShaderAccess::ReadWrite);
                        mAssignedUavs[loc].rootData = findRootData(mpRootSignature.get(), regIndex, desc.regSpace, getRootDescTypeFromResourceType(desc.type, desc.shaderAccess));
>>>>>>> 60c0d1e3
                    }
                    break;
                default:
                    should_not_get_here();
                }
            }
        }

        mRootSets = RootSetVec(mpRootSignature->getDescriptorSetCount());

        // Mark the active descs (not empty, not CBs)
        for (size_t i = 0; i < mpRootSignature->getDescriptorSetCount(); i++)
        {
            const auto& set = mpRootSignature->getDescriptorSet(i);
#ifdef FALCOR_D3D12
            mRootSets[i].active = (set.getRangeCount() >= 1 && set.getRange(0).type != RootSignature::DescType::Cbv);
#else
            mRootSets[i].active = true;
#endif
        }
    }


    GraphicsVars::SharedPtr GraphicsVars::create(const ProgramReflection::SharedConstPtr& pReflector, bool createBuffers, const RootSignature::SharedPtr& pRootSig)
    {
        return SharedPtr(new GraphicsVars(pReflector, createBuffers, pRootSig));
    }

    ComputeVars::SharedPtr ComputeVars::create(const ProgramReflection::SharedConstPtr& pReflector, bool createBuffers, const RootSignature::SharedPtr& pRootSig)
    {
        return SharedPtr(new ComputeVars(pReflector, createBuffers, pRootSig));
    }

    static const ProgramReflection::BindLocation getBufferBindLocation(const ProgramReflection* pReflector, const std::string& name, uint32_t& arrayIndex, ProgramReflection::BufferReflection::Type bufferType)
    {
<<<<<<< HEAD
        auto binding = pReflector->getBufferBinding(name);
        arrayIndex = 0;
        if (binding.regSpace == ProgramReflection::kInvalidLocation)
=======
        const auto& binding = mpReflector->getBufferBinding(name);
        if (binding.regIndex == ProgramReflection::kInvalidLocation || binding.regSpace == ProgramReflection::kInvalidLocation)
>>>>>>> 60c0d1e3
        {
            std::string nameNoIndex;
            if (parseArrayIndex(name, nameNoIndex, arrayIndex) == false) return binding;
            binding = pReflector->getBufferBinding(name);
            if (binding.regSpace == ProgramReflection::kInvalidLocation)
            {
                logWarning("Constant buffer \"" + name + "\" was not found. Ignoring getConstantBuffer() call.");
            }
        }
#if _LOG_ENABLED
        auto& pDesc = pReflector->getBufferDesc(name, bufferType);
        if (pDesc->getType() != bufferType)
        {
            logWarning("Buffer \"" + name + "\" is not a " + to_string(bufferType) + ". Type = " + to_string(pDesc->getType()));
            return ProgramReflection::BindLocation();
        }
#endif
        return binding;
    }

    ConstantBuffer::SharedPtr ProgramVars::getConstantBuffer(const std::string& name) const
    {
        uint32_t arrayIndex;
        const auto& binding = getBufferBindLocation(mpReflector.get(), name, arrayIndex, ProgramReflection::BufferReflection::Type::Constant);
#if _LOG_ENABLED
        if (binding.regSpace == ProgramReflection::kInvalidLocation)
        {
            logWarning("Constant buffer \"" + name + "\" was not found. Ignoring getConstantBuffer() call.");
            return nullptr;
        }
#endif

<<<<<<< HEAD
        return getConstantBuffer(binding.regSpace, binding.baseRegIndex, arrayIndex);
    }

    ConstantBuffer::SharedPtr ProgramVars::getConstantBuffer(uint32_t regSpace, uint32_t baseRegIndex, uint32_t arrayIndex) const
    {
        auto& it = mAssignedCbs.find({ regSpace, baseRegIndex });
#if _LOG_ENABLED
        if (it == mAssignedCbs.end())
        {
            logWarning("Can't find constant buffer at index " + std::to_string(baseRegIndex) + ", space " + std::to_string(regSpace) + ". Ignoring getConstantBuffer() call.");
=======
        return getConstantBuffer(binding.regIndex, binding.regSpace);
    }

    ConstantBuffer::SharedPtr ProgramVars::getConstantBuffer(uint32_t regIndex, uint32_t regSpace) const
    {
        auto& it = mAssignedCbs.find({ regIndex, regSpace });
        if (it == mAssignedCbs.end())
        {
            logWarning("Can't find constant buffer at index " + std::to_string(regIndex) + ", space " + std::to_string(regSpace) + ". Ignoring getConstantBuffer() call.");
>>>>>>> 60c0d1e3
            return nullptr;
        }
#endif
        return std::static_pointer_cast<ConstantBuffer>(it->second[arrayIndex].pResource);
    }

<<<<<<< HEAD
    bool ProgramVars::setConstantBuffer(uint32_t regSpace, uint32_t baseRegIndex, uint32_t arrayIndex, const ConstantBuffer::SharedPtr& pCB)
    {
        BindLocation loc(regSpace, baseRegIndex);
#if _LOG_ENABLED
        // Check that the index is valid
        if (mAssignedCbs.find(loc) == mAssignedCbs.end())
        {
            logWarning("No constant buffer was found at index " + std::to_string(baseRegIndex) + ", space " + std::to_string(regSpace) + ". Ignoring setConstantBuffer() call.");
=======
    bool ProgramVars::setConstantBuffer(uint32_t regIndex, uint32_t regSpace, const ConstantBuffer::SharedPtr& pCB)
    {
        BindLocation loc(regIndex, regSpace);
        // Check that the index is valid
        if (mAssignedCbs.find(loc) == mAssignedCbs.end())
        {
            logWarning("No constant buffer was found at index " + std::to_string(regIndex) + ", space " + std::to_string(regSpace) + ". Ignoring setConstantBuffer() call.");
>>>>>>> 60c0d1e3
            return false;
        }

        // Just need to make sure the buffer is large enough
<<<<<<< HEAD
        const auto& desc = mpReflector->getBufferDesc(regSpace, baseRegIndex, ProgramReflection::ShaderAccess::Read, ProgramReflection::BufferReflection::Type::Constant);
=======
        const auto& desc = mpReflector->getBufferDesc(regIndex, regSpace, ProgramReflection::ShaderAccess::Read, ProgramReflection::BufferReflection::Type::Constant);
>>>>>>> 60c0d1e3
        if (desc->getRequiredSize() > pCB->getSize())
        {
            logError("Can't attach the constant buffer. Size mismatch.");
            return false;
        }
<<<<<<< HEAD
#endif
        mAssignedCbs[loc][arrayIndex].pResource = pCB;
=======

        mAssignedCbs[loc].pResource = pCB;
>>>>>>> 60c0d1e3
        return true;
    }

    bool ProgramVars::setConstantBuffer(const std::string& name, const ConstantBuffer::SharedPtr& pCB)
    {
        // Find the buffer
<<<<<<< HEAD
        uint32_t arrayIndex;
        const auto loc = getBufferBindLocation(mpReflector.get(), name, arrayIndex, ProgramReflection::BufferReflection::Type::Constant);
#if _LOG_ENABLED
        if (loc.regSpace == ProgramReflection::kInvalidLocation)
=======
        const auto& loc = mpReflector->getBufferBinding(name);
        if (loc.regIndex == ProgramReflection::kInvalidLocation || loc.regSpace == ProgramReflection::kInvalidLocation)
>>>>>>> 60c0d1e3
        {
            logWarning("Constant buffer \"" + name + "\" was not found. Ignoring setConstantBuffer() call.");
            return false;
        }
<<<<<<< HEAD
#endif
        return setConstantBuffer(loc.regSpace, loc.baseRegIndex, arrayIndex, pCB);
    }

    void setResourceSrvUavCommon(const ProgramVars::BindLocation& bindLoc, uint32_t arrayIndex, ProgramReflection::ShaderAccess shaderAccess, const Resource::SharedPtr& resource, ProgramVars::ResourceMap<ShaderResourceView>& assignedSrvs, ProgramVars::ResourceMap<UnorderedAccessView>& assignedUavs,
=======

        return setConstantBuffer(loc.regIndex, loc.regSpace, pCB);
    }

    void setResourceSrvUavCommon(const ProgramVars::BindLocation& bindLoc, ProgramReflection::ShaderAccess shaderAccess, const Resource::SharedPtr& resource, ProgramVars::ResourceMap<ShaderResourceView>& assignedSrvs, ProgramVars::ResourceMap<UnorderedAccessView>& assignedUavs,
>>>>>>> 60c0d1e3
        std::vector<ProgramVars::RootSet>& rootSets)
    {
        switch (shaderAccess)
        {
        case ProgramReflection::ShaderAccess::ReadWrite:
        {
            auto uavIt = assignedUavs.find(bindLoc);
            assert(uavIt != assignedUavs.end());
            auto resUav = resource ? resource->getUAV() : nullptr;
<<<<<<< HEAD
            auto& data = uavIt->second[arrayIndex];
            if (data.pView != resUav)
=======

            if (uavIt->second.pView != resUav)
>>>>>>> 60c0d1e3
            {
                rootSets[data.rootData.rootIndex].pDescSet = nullptr;
                data.pResource = resource;
                data.pView = resUav;
            }
            break;
        }

        case ProgramReflection::ShaderAccess::Read:
        {
            auto srvIt = assignedSrvs.find(bindLoc);
            assert(srvIt != assignedSrvs.end());

            auto resSrv = resource ? resource->getSRV() : nullptr;
            auto& data = srvIt->second[arrayIndex];

<<<<<<< HEAD
            if (data.pView != resSrv)
=======
            if (srvIt->second.pView != resSrv)
>>>>>>> 60c0d1e3
            {
                rootSets[data.rootData.rootIndex].pDescSet = nullptr;
                data.pResource = resource;
                data.pView = resSrv;
            }
            break;
        }

        default:
            should_not_get_here();
        }
    }

    void setResourceSrvUavCommon(const ProgramReflection::Resource* pDesc, uint32_t arrayIndex, const Resource::SharedPtr& resource, ProgramVars::ResourceMap<ShaderResourceView>& assignedSrvs, ProgramVars::ResourceMap<UnorderedAccessView>& assignedUavs, std::vector<ProgramVars::RootSet>& rootSets)
    {
<<<<<<< HEAD
        setResourceSrvUavCommon({ pDesc->regSpace, pDesc->regIndex }, arrayIndex, pDesc->shaderAccess, resource, assignedSrvs, assignedUavs, rootSets);
=======
        setResourceSrvUavCommon({ pDesc->regIndex, pDesc->regSpace }, pDesc->shaderAccess, resource, assignedSrvs, assignedUavs, rootSets);
>>>>>>> 60c0d1e3
    }

    void setResourceSrvUavCommon(const ProgramReflection::BufferReflection *pDesc, uint32_t arrayIndex, const Resource::SharedPtr& resource, ProgramVars::ResourceMap<ShaderResourceView>& assignedSrvs, ProgramVars::ResourceMap<UnorderedAccessView>& assignedUavs, std::vector<ProgramVars::RootSet>& rootSets)
    {
<<<<<<< HEAD
        setResourceSrvUavCommon({ pDesc->getRegisterSpace(), pDesc->getRegisterIndex() }, arrayIndex, pDesc->getShaderAccess(), resource, assignedSrvs, assignedUavs, rootSets);
=======
        setResourceSrvUavCommon({ pDesc->getRegisterIndex(), pDesc->getRegisterSpace() }, pDesc->getShaderAccess(), resource, assignedSrvs, assignedUavs, rootSets);
>>>>>>> 60c0d1e3
    }

    bool verifyBufferResourceDesc(const ProgramReflection::Resource* pDesc, uint32_t arrayIndex, const std::string& name, ProgramReflection::Resource::ResourceType expectedType, ProgramReflection::Resource::Dimensions expectedDims, const std::string& funcName)
    {
        if (pDesc == nullptr)
        {
            logWarning("ProgramVars::" + funcName + " - resource \"" + name + "\" was not found. Ignoring " + funcName + " call.");
            return false;
        }

#if _LOG_ENABLED
        if (pDesc->type != expectedType || pDesc->dims != expectedDims)
        {
            logWarning("ProgramVars::" + funcName + " - variable '" + name + "' is the incorrect type. VarType = " + to_string(pDesc->type) + ", VarDims = " + to_string(pDesc->dims) + ". Ignoring call");
            return false;
        }

        if (pDesc->arraySize && arrayIndex >= pDesc->arraySize)
        {
            logWarning("ProgramVars::" + funcName + " was called, but array index is out-of-bound. Ignoring call");
            return false;
        }
#endif
        return true;
    }

    static const ProgramReflection::Resource* getResourceDescAndArrayIndex(const ProgramReflection* pReflector, const std::string& name, uint32_t& arrayIndex)
    {
        const ProgramReflection::Resource* pDesc = pReflector->getResourceDesc(name);
        arrayIndex = 0;
        if (!pDesc)
        {
            std::string nameNoIndex;
            if (parseArrayIndex(name, nameNoIndex, arrayIndex) == false) return nullptr;
            pDesc = pReflector->getResourceDesc(nameNoIndex);
            if (pDesc->arraySize == 0) return nullptr;
        }
        return pDesc;
    }

    bool ProgramVars::setRawBuffer(const std::string& name, Buffer::SharedPtr pBuf)
    {
        // Find the buffer
        uint32_t arrayIndex;
        const ProgramReflection::Resource* pDesc = getResourceDescAndArrayIndex(mpReflector.get(), name, arrayIndex);

<<<<<<< HEAD
        if (verifyBufferResourceDesc(pDesc, arrayIndex, name, ProgramReflection::Resource::ResourceType::RawBuffer, ProgramReflection::Resource::Dimensions::Buffer, "setRawBuffer()") == false)
=======
        if (verifyBufferResourceDesc(pDesc, name, ProgramReflection::Resource::ResourceType::RawBuffer, ProgramReflection::Resource::Dimensions::Buffer, "setRawBuffer()") == false)
>>>>>>> 60c0d1e3
        {
            return false;
        }

        setResourceSrvUavCommon(pDesc, arrayIndex, pBuf, mAssignedSrvs, mAssignedUavs, mRootSets);

        return true;
    }

    bool ProgramVars::setTypedBuffer(const std::string& name, TypedBufferBase::SharedPtr pBuf)
    {
        // Find the buffer
        uint32_t arrayIndex;
        const ProgramReflection::Resource* pDesc = getResourceDescAndArrayIndex(mpReflector.get(), name, arrayIndex);

<<<<<<< HEAD
        if (verifyBufferResourceDesc(pDesc, arrayIndex, name, ProgramReflection::Resource::ResourceType::TypedBuffer, ProgramReflection::Resource::Dimensions::Buffer, "setTypedBuffer()") == false)
=======
        if (verifyBufferResourceDesc(pDesc, name, ProgramReflection::Resource::ResourceType::TypedBuffer, ProgramReflection::Resource::Dimensions::Buffer, "setTypedBuffer()") == false)
>>>>>>> 60c0d1e3
        {
            return false;
        }

        setResourceSrvUavCommon(pDesc, arrayIndex, pBuf, mAssignedSrvs, mAssignedUavs, mRootSets);

        return true;
    }

    static const ProgramReflection::BufferReflection* getStructuredBufferReflection(const ProgramReflection* pReflector, const std::string& name, uint32_t& arrayIndex, const std::string& callStr)
    {
        arrayIndex = 0;
        const ProgramReflection::BufferReflection* pBufDesc = pReflector->getBufferDesc(name, ProgramReflection::BufferReflection::Type::Structured).get();
        if (pBufDesc == nullptr)
        {
            std::string noArray;
            if (parseArrayIndex(name, noArray, arrayIndex))
            {
                pBufDesc = pReflector->getBufferDesc(noArray, ProgramReflection::BufferReflection::Type::Structured).get();
            }
        }
#if _LOG_ENABLED
        if (pBufDesc == nullptr)
        {
            logWarning("Structured buffer \"" + name + "\" was not found. Ignoring " + callStr + "StructuredBuffer() call.");
            return false;
        }
#endif
        return pBufDesc;
    }

    bool ProgramVars::setStructuredBuffer(const std::string& name, StructuredBuffer::SharedPtr pBuf)
    {
        uint32_t arrayIndex;
        const ProgramReflection::BufferReflection* pBufDesc = getStructuredBufferReflection(mpReflector.get(), name, arrayIndex, "set");
        if (!pBufDesc) return false;
        setResourceSrvUavCommon(pBufDesc, arrayIndex, pBuf, mAssignedSrvs, mAssignedUavs, mRootSets);
        return true;
    }

    template<typename ResourceType>
<<<<<<< HEAD
    typename ResourceType::SharedPtr getResourceFromSrvUavCommon(uint32_t regSpace, uint32_t regIndex, uint32_t arrayIndex, ProgramReflection::ShaderAccess shaderAccess, const ProgramVars::ResourceMap<ShaderResourceView>& assignedSrvs, const ProgramVars::ResourceMap<UnorderedAccessView>& assignedUavs, const std::string& varName, const std::string& funcName)
    {
        ProgramVars::BindLocation bindLoc(regSpace, regIndex);
=======
    typename ResourceType::SharedPtr getResourceFromSrvUavCommon(uint32_t regIndex, uint32_t regSpace, ProgramReflection::ShaderAccess shaderAccess, const ProgramVars::ResourceMap<ShaderResourceView>& assignedSrvs, const ProgramVars::ResourceMap<UnorderedAccessView>& assignedUavs, const std::string& varName, const std::string& funcName)
    {
        ProgramVars::BindLocation bindLoc(regIndex, regSpace);
>>>>>>> 60c0d1e3
        switch (shaderAccess)
        {
        case ProgramReflection::ShaderAccess::ReadWrite:
            if (assignedUavs.find(bindLoc) == assignedUavs.end())
            {
                logWarning("ProgramVars::" + funcName + " - variable \"" + varName + "\' was not found in UAVs. Shader Access = " + to_string(shaderAccess));
                return nullptr;
            }
<<<<<<< HEAD
            return std::dynamic_pointer_cast<ResourceType>(assignedUavs.at(bindLoc)[arrayIndex].pResource);
=======
            return std::dynamic_pointer_cast<ResourceType>(assignedUavs.at(bindLoc).pResource);
>>>>>>> 60c0d1e3

        case ProgramReflection::ShaderAccess::Read:
            if (assignedSrvs.find(bindLoc) == assignedSrvs.end())
            {
                logWarning("ProgramVars::" + funcName + " - variable \"" + varName + "\' was not found in SRVs. Shader Access = " + to_string(shaderAccess));
                return nullptr;
            }
<<<<<<< HEAD
            return std::dynamic_pointer_cast<ResourceType>(assignedSrvs.at(bindLoc)[arrayIndex].pResource);
=======
            return std::dynamic_pointer_cast<ResourceType>(assignedSrvs.at(bindLoc).pResource);
>>>>>>> 60c0d1e3

        default:
            should_not_get_here();
        }

        return nullptr;
    }

    template<typename ResourceType>
    typename ResourceType::SharedPtr getResourceFromSrvUavCommon(const ProgramReflection::Resource *pDesc, uint32_t arrayIndex, const ProgramVars::ResourceMap<ShaderResourceView>& assignedSrvs, const ProgramVars::ResourceMap<UnorderedAccessView>& assignedUavs, const std::string& varName, const std::string& funcName)
    {
<<<<<<< HEAD
        return getResourceFromSrvUavCommon<ResourceType>(pDesc->regSpace, pDesc->regIndex, arrayIndex, pDesc->shaderAccess, assignedSrvs, assignedUavs, varName, funcName);
=======
        return getResourceFromSrvUavCommon<ResourceType>(pDesc->regIndex, pDesc->regSpace, pDesc->shaderAccess, assignedSrvs, assignedUavs, varName, funcName);
>>>>>>> 60c0d1e3
    }

    template<typename ResourceType>
    typename ResourceType::SharedPtr getResourceFromSrvUavCommon(const ProgramReflection::BufferReflection *pBufDesc, uint32_t arrayIndex, const ProgramVars::ResourceMap<ShaderResourceView>& assignedSrvs, const ProgramVars::ResourceMap<UnorderedAccessView>& assignedUavs, const std::string& varName, const std::string& funcName)
    {
<<<<<<< HEAD
        return getResourceFromSrvUavCommon<ResourceType>(pBufDesc->getRegisterSpace(), pBufDesc->getRegisterIndex(), arrayIndex, pBufDesc->getShaderAccess(), assignedSrvs, assignedUavs, varName, funcName);
=======
        return getResourceFromSrvUavCommon<ResourceType>(pBufDesc->getRegisterIndex(), pBufDesc->getRegisterSpace(), pBufDesc->getShaderAccess(), assignedSrvs, assignedUavs, varName, funcName);
>>>>>>> 60c0d1e3
    }

    Buffer::SharedPtr ProgramVars::getRawBuffer(const std::string& name) const
    {
        // Find the buffer
        uint32_t arrayIndex;
        const ProgramReflection::Resource* pDesc = getResourceDescAndArrayIndex(mpReflector.get(), name, arrayIndex);

<<<<<<< HEAD
        if (verifyBufferResourceDesc(pDesc,arrayIndex,  name, ProgramReflection::Resource::ResourceType::RawBuffer, ProgramReflection::Resource::Dimensions::Buffer, "getRawBuffer()") == false)
=======
        if (verifyBufferResourceDesc(pDesc, name, ProgramReflection::Resource::ResourceType::RawBuffer, ProgramReflection::Resource::Dimensions::Buffer, "getRawBuffer()") == false)
>>>>>>> 60c0d1e3
        {
            return false;
        }

        return getResourceFromSrvUavCommon<Buffer>(pDesc, arrayIndex, mAssignedSrvs, mAssignedUavs, name, "getRawBuffer()");
    }

    TypedBufferBase::SharedPtr ProgramVars::getTypedBuffer(const std::string& name) const
    {
        // Find the buffer
        uint32_t arrayIndex;
        const ProgramReflection::Resource* pDesc = getResourceDescAndArrayIndex(mpReflector.get(), name, arrayIndex);

<<<<<<< HEAD
        if (verifyBufferResourceDesc(pDesc, arrayIndex, name, ProgramReflection::Resource::ResourceType::TypedBuffer, ProgramReflection::Resource::Dimensions::Buffer, "getTypedBuffer()") == false)
=======
        if (verifyBufferResourceDesc(pDesc, name, ProgramReflection::Resource::ResourceType::TypedBuffer, ProgramReflection::Resource::Dimensions::Buffer, "getTypedBuffer()") == false)
>>>>>>> 60c0d1e3
        {
            return false;
        }

        return getResourceFromSrvUavCommon<TypedBufferBase>(pDesc, arrayIndex, mAssignedSrvs, mAssignedUavs, name, "getTypedBuffer()");
    }

    StructuredBuffer::SharedPtr ProgramVars::getStructuredBuffer(const std::string& name) const
    {
<<<<<<< HEAD
        uint32_t arrayIndex;
        const ProgramReflection::BufferReflection* pBufDesc = getStructuredBufferReflection(mpReflector.get(), name, arrayIndex, "get");
        if (pBufDesc == nullptr) return nullptr;
        return getResourceFromSrvUavCommon<StructuredBuffer>(pBufDesc, arrayIndex, mAssignedSrvs, mAssignedUavs, name, "getStructuredBuffer()");
=======
        const ProgramReflection::BufferReflection* pBufDesc = mpReflector->getBufferDesc(name, ProgramReflection::BufferReflection::Type::Structured).get();

        if (pBufDesc == nullptr)
        {
            logWarning("Structured buffer \"" + name + "\" was not found. Ignoring getStructuredBuffer() call.");
            return false;
        }

        return getResourceFromSrvUavCommon<StructuredBuffer>(pBufDesc, mAssignedSrvs, mAssignedUavs, name, "getStructuredBuffer()");
>>>>>>> 60c0d1e3
    }

    bool verifyResourceDesc(const ProgramReflection::Resource* pDesc, uint32_t arrayIndex, ProgramReflection::Resource::ResourceType type, ProgramReflection::ShaderAccess access, const std::string& varName, const std::string& funcName)
    {
        if (pDesc == nullptr)
        {
            logWarning(to_string(type) + " \"" + varName + "\" was not found. Ignoring " + funcName + " call.");
            return false;
        }
#if _LOG_ENABLED
        if (pDesc->type != type)
        {
            logWarning("ProgramVars::" + funcName + " was called, but variable \"" + varName + "\" has different resource type. Expecting + " + to_string(pDesc->type) + " but provided resource is " + to_string(type) + ". Ignoring call");
            return false;
        }

        if (access != ProgramReflection::ShaderAccess::Undefined && pDesc->shaderAccess != access)
        {
            logWarning("ProgramVars::" + funcName + " was called, but variable \"" + varName + "\" has different shader access type. Expecting + " + to_string(pDesc->shaderAccess) + " but provided resource is " + to_string(access) + ". Ignoring call");
            return false;
        }

        if (pDesc->arraySize && arrayIndex >= pDesc->arraySize)
        {
            logWarning("ProgramVars::" + funcName + " was called, but array index is out-of-bound. Ignoring call");
            return false;
        }
#endif
        return true;
    }

<<<<<<< HEAD
    bool ProgramVars::setSampler(uint32_t regSpace, uint32_t baseRegIndex, uint32_t arrayIndex, const Sampler::SharedPtr& pSampler)
    {
        auto& it = mAssignedSamplers.at({regSpace, baseRegIndex})[arrayIndex];
=======
    bool ProgramVars::setSampler(uint32_t regIndex, uint32_t regSpace, const Sampler::SharedPtr& pSampler)
    {
        auto& it = mAssignedSamplers.at({regIndex, regSpace});
>>>>>>> 60c0d1e3
        if (it.pSampler != pSampler)
        {
            it.pSampler = pSampler;
            mRootSets[it.rootData.rootIndex].pDescSet = nullptr;
        }
        return true;
    }

    bool ProgramVars::setSampler(const std::string& name, const Sampler::SharedPtr& pSampler)
    {
        uint32_t arrayIndex;
        const ProgramReflection::Resource* pDesc = getResourceDescAndArrayIndex(mpReflector.get(), name, arrayIndex);
        if (verifyResourceDesc(pDesc, arrayIndex, ProgramReflection::Resource::ResourceType::Sampler, ProgramReflection::ShaderAccess::Read, name, "setSampler()") == false)
        {
            return false;
        }

<<<<<<< HEAD
        return setSampler(pDesc->regSpace, pDesc->regIndex, arrayIndex, pSampler);
=======
        return setSampler(pDesc->regIndex, pDesc->regSpace, pSampler);
>>>>>>> 60c0d1e3
    }

    Sampler::SharedPtr ProgramVars::getSampler(const std::string& name) const
    {
        uint32_t arrayIndex;
        const ProgramReflection::Resource* pDesc = getResourceDescAndArrayIndex(mpReflector.get(), name, arrayIndex);
        if (verifyResourceDesc(pDesc, 0, ProgramReflection::Resource::ResourceType::Sampler, ProgramReflection::ShaderAccess::Read, name, "getSampler()") == false)
        {
            return nullptr;
        }

<<<<<<< HEAD
        return getSampler(pDesc->regSpace, pDesc->regIndex, arrayIndex);
    }

    Sampler::SharedPtr ProgramVars::getSampler(uint32_t regSpace, uint32_t baseRegIndex, uint32_t arrayIndex) const
    {
        auto it = mAssignedSamplers.find({regSpace, baseRegIndex});
        if (it == mAssignedSamplers.end())
        {
            logWarning("ProgramVars::getSampler() - Cannot find sampler at index " + std::to_string(baseRegIndex) + ", space " + std::to_string(regSpace));
=======
        return getSampler(pDesc->regIndex, pDesc->regSpace);
    }

    Sampler::SharedPtr ProgramVars::getSampler(uint32_t regIndex, uint32_t regSpace) const
    {
        auto it = mAssignedSamplers.find({regIndex, regSpace});
        if (it == mAssignedSamplers.end())
        {
            logWarning("ProgramVars::getSampler() - Cannot find sampler at index " + std::to_string(regIndex) + ", space " + std::to_string(regSpace));
>>>>>>> 60c0d1e3
            return nullptr;
        }

        return it->second[arrayIndex].pSampler;
    }

<<<<<<< HEAD
    ShaderResourceView::SharedPtr ProgramVars::getSrv(uint32_t regSpace, uint32_t baseRegIndex, uint32_t arrayIndex) const
    {
        auto it = mAssignedSrvs.find({ regSpace, baseRegIndex});
        if (it == mAssignedSrvs.end())
        {
            logWarning("ProgramVars::getSrv() - Cannot find SRV at index " + std::to_string(baseRegIndex) + ", space " + std::to_string(regSpace));
=======
    ShaderResourceView::SharedPtr ProgramVars::getSrv(uint32_t regIndex, uint32_t regSpace) const
    {
        auto it = mAssignedSrvs.find({ regIndex, regSpace });
        if (it == mAssignedSrvs.end())
        {
            logWarning("ProgramVars::getSrv() - Cannot find SRV at index " + std::to_string(regIndex) + ", space " + std::to_string(regSpace));
>>>>>>> 60c0d1e3
            return nullptr;
        }

        return it->second[arrayIndex].pView;
    }

<<<<<<< HEAD
    UnorderedAccessView::SharedPtr ProgramVars::getUav(uint32_t regSpace, uint32_t baseRegIndex, uint32_t arrayIndex) const
    {
        auto it = mAssignedUavs.find({ regSpace, baseRegIndex});
        if (it == mAssignedUavs.end())
        {
            logWarning("ProgramVars::getUav() - Cannot find UAV at index " + std::to_string(baseRegIndex) + ", space " + std::to_string(regSpace));
=======
    UnorderedAccessView::SharedPtr ProgramVars::getUav(uint32_t regIndex, uint32_t regSpace) const
    {
        auto it = mAssignedUavs.find({ regIndex, regSpace });
        if (it == mAssignedUavs.end())
        {
            logWarning("ProgramVars::getUav() - Cannot find UAV at index " + std::to_string(regIndex) + ", space " + std::to_string(regSpace));
>>>>>>> 60c0d1e3
            return nullptr;
        }

        return it->second[arrayIndex].pView;
    }

    bool ProgramVars::setTexture(const std::string& name, const Texture::SharedPtr& pTexture)
    {
        uint32_t arrayIndex;
        const ProgramReflection::Resource* pDesc = getResourceDescAndArrayIndex(mpReflector.get(), name, arrayIndex);

        if (verifyResourceDesc(pDesc, arrayIndex, ProgramReflection::Resource::ResourceType::Texture, ProgramReflection::ShaderAccess::Undefined,  name, "setTexture()") == false)
        {
            return false;
        }

        setResourceSrvUavCommon(pDesc, arrayIndex, pTexture, mAssignedSrvs, mAssignedUavs, mRootSets);

        return true;
    }

    Texture::SharedPtr ProgramVars::getTexture(const std::string& name) const
    {
        uint32_t arrayIndex;
        const ProgramReflection::Resource* pDesc = getResourceDescAndArrayIndex(mpReflector.get(), name, arrayIndex);

        if (verifyResourceDesc(pDesc, arrayIndex, ProgramReflection::Resource::ResourceType::Texture, ProgramReflection::ShaderAccess::Undefined, name, "getTexture()") == false)
        {
            return nullptr;
        }

        return getResourceFromSrvUavCommon<Texture>(pDesc, arrayIndex, mAssignedSrvs, mAssignedUavs, name, "getTexture()");
    }

    template<typename ViewType>
    Resource::SharedPtr getResourceFromView(const ViewType* pView)
    {
        if (pView)
        {
            return const_cast<Resource*>(pView->getResource())->shared_from_this();
        }
        else
        {
            return nullptr;
        }
    }

<<<<<<< HEAD
    bool ProgramVars::setSrv(uint32_t regSpace, uint32_t baseRegIndex, uint32_t arrayIndex, const ShaderResourceView::SharedPtr& pSrv)
    {
        auto it = mAssignedSrvs.find({ regSpace, baseRegIndex });
        if (it != mAssignedSrvs.end())
        {
            auto& data = it->second[arrayIndex];
            if (data.pView != pSrv)
=======
    bool ProgramVars::setSrv(uint32_t regIndex, uint32_t regSpace, const ShaderResourceView::SharedPtr& pSrv)
    {
        auto it = mAssignedSrvs.find({ regIndex, regSpace });
        if (it != mAssignedSrvs.end())
        {
            if (it->second.pView != pSrv)
>>>>>>> 60c0d1e3
            {
                mRootSets[data.rootData.rootIndex].pDescSet = nullptr;
                data.pView = pSrv;
                data.pResource = getResourceFromView(pSrv.get()); // TODO: Fix resource/view const-ness so we don't need to do this
            }
        }
        else
        {
<<<<<<< HEAD
            logWarning("Can't find SRV with index " + std::to_string(baseRegIndex) + ", space " + std::to_string(regSpace) + ". Ignoring call to ProgramVars::setSrv()");
=======
            logWarning("Can't find SRV with index " + std::to_string(regIndex) + ", space " + std::to_string(regSpace) + ". Ignoring call to ProgramVars::setSrv()");
>>>>>>> 60c0d1e3
            return false;
        }

        return true;
    }

<<<<<<< HEAD
    bool ProgramVars::setUav(uint32_t regSpace, uint32_t baseRegIndex, uint32_t arrayIndex, const UnorderedAccessView::SharedPtr& pUav)
    {
        auto it = mAssignedUavs.find({ regSpace, baseRegIndex });
        if (it != mAssignedUavs.end())
        {
            auto& data = it->second[arrayIndex];
            if (data.pView != pUav)
            {
                mRootSets[data.rootData.rootIndex].pDescSet = nullptr;
                data.pView = pUav;
                data.pResource = getResourceFromView(pUav.get()); // TODO: Fix resource/view const-ness so we don't need to do this
=======
    bool ProgramVars::setUav(uint32_t regIndex, uint32_t regSpace, const UnorderedAccessView::SharedPtr& pUav)
    {
        auto it = mAssignedUavs.find({ regIndex, regSpace });
        if (it != mAssignedUavs.end())
        {
            if (it->second.pView != pUav)
            {
                mRootSets[it->second.rootData.rootIndex].pDescSet = nullptr;
                it->second.pView = pUav;
                it->second.pResource = getResourceFromView(pUav.get()); // TODO: Fix resource/view const-ness so we don't need to do this
>>>>>>> 60c0d1e3
            }
        }
        else
        {
<<<<<<< HEAD
            logWarning("Can't find UAV with index " + std::to_string(baseRegIndex) + ", space " + std::to_string(regSpace) + ". Ignoring call to ProgramVars::setUav()");
=======
            logWarning("Can't find UAV with index " + std::to_string(regIndex) + ", space " + std::to_string(regSpace) + ". Ignoring call to ProgramVars::setUav()");
>>>>>>> 60c0d1e3
            return false;
        }

        return true;
    }

    void bindSamplers(const ProgramVars::ResourceMap<Sampler>& samplers, const ProgramVars::RootSetVec& rootSets)
    {
        // Bind the samplers
        for (auto& samplerIt : samplers)
        {
<<<<<<< HEAD
            const auto& samplerVec = samplerIt.second;
            const auto& rootData = samplerVec[0].rootData;
=======
            const auto& rootData = samplerIt.second.rootData;
>>>>>>> 60c0d1e3
            if (rootSets[rootData.rootIndex].dirty)
            {
                for(uint32_t i = 0 ; i < samplerVec.size() ; i++)
                {
                    const Sampler* pSampler = samplerVec[i].pSampler.get();
                    if (pSampler == nullptr)
                    {
                        pSampler = Sampler::getDefault().get();
                    }
                    // Allocate a GPU descriptor
                    const auto& pDescSet = rootSets[rootData.rootIndex].pDescSet;
                    assert(pDescSet);
                    pDescSet->setSampler(rootData.rangeIndex, i, pSampler);
                }
<<<<<<< HEAD
=======
                // Allocate a GPU descriptor
                const auto& pDescSet = rootSets[rootData.rootIndex].pDescSet;
                assert(pDescSet);
                pDescSet->setSampler(rootData.rangeIndex, rootData.descIndex, samplerIt.first.regIndex, pSampler);
>>>>>>> 60c0d1e3
            }
        }
    }

    template<typename ViewType, bool isUav, bool forGraphics>
    void bindUavSrvCommon(CopyContext* pContext, const ProgramVars::ResourceMap<ViewType>& resMap, const ProgramVars::RootSetVec& rootSets)
    {
        for (auto& resIt : resMap)
        {
<<<<<<< HEAD
            const auto& resVec = resIt.second;
            auto& rootData = resVec[0].rootData;

            if (rootSets[rootData.rootIndex].dirty)
            {
                for (uint32_t i = 0; i < resVec.size(); i++)
                {
                    auto& resDesc = resVec[i];
                    Resource* pResource = resDesc.pResource.get();
                    ViewType::SharedPtr view = pResource ? resDesc.pView : ViewType::getNullView();
=======
            auto& resDesc = resIt.second;
            auto& rootData = resDesc.rootData;
            Resource* pResource = resDesc.pResource.get();

            ViewType::SharedPtr view = pResource ? resDesc.pView : ViewType::getNullView();

            if (rootSets[rootData.rootIndex].dirty)
            {
                // Get the set and copy the GPU handle
                const auto& pDescSet = rootSets[rootData.rootIndex].pDescSet;
                if (isUav)
                {
                    pDescSet->setUav(rootData.rangeIndex, rootData.descIndex, resIt.first.regIndex, (UnorderedAccessView*)view.get());
                }
                else
                {
                    pDescSet->setSrv(rootData.rangeIndex, rootData.descIndex, resIt.first.regIndex, (ShaderResourceView*)view.get());
                }
            }
        }
    }

    void uploadConstantBuffers(const ProgramVars::ResourceMap<ConstantBuffer>& cbMap, ProgramVars::RootSetVec& rootSets)
    {
        for (auto& bufIt : cbMap)
        {
            const auto& rootData = bufIt.second.rootData;
            ConstantBuffer* pCB = dynamic_cast<ConstantBuffer*>(bufIt.second.pResource.get());

            if (pCB && pCB->uploadToGPU())
            {
                rootSets[rootData.rootIndex].pDescSet = nullptr;
            }
        }
    }

    template<typename ViewType, bool isUav>
    void uploadUavSrvCommon(CopyContext* pContext, const ProgramVars::ResourceMap<ViewType>& resMap, ProgramVars::RootSetVec& rootSets)
    {
        for (auto& resIt : resMap)
        {
            auto& resDesc = resIt.second;
            auto& rootData = resDesc.rootData;
            Resource* pResource = resDesc.pResource.get();

            ViewType::SharedPtr view;
            if (pResource)
            {
                bool invalidate = false;
                // If it's a typed buffer, upload it to the GPU
                TypedBufferBase* pTypedBuffer = dynamic_cast<TypedBufferBase*>(pResource);
                if (pTypedBuffer)
                {
                    invalidate = pTypedBuffer->uploadToGPU();
                }
                StructuredBuffer* pStructured = dynamic_cast<StructuredBuffer*>(pResource);
                if (pStructured)
                {
                    invalidate = pStructured->uploadToGPU();
>>>>>>> 60c0d1e3

                    // Get the set and copy the GPU handle
                    const auto& pDescSet = rootSets[rootData.rootIndex].pDescSet;
                    if (isUav)
                    {
                        pDescSet->setUav(rootData.rangeIndex, i, (UnorderedAccessView*)view.get());
                    }
                    else
                    {
                        pDescSet->setSrv(rootData.rangeIndex, i, (ShaderResourceView*)view.get());
                    }
                }
            }
        }
    }

    void uploadConstantBuffers(const ProgramVars::ResourceMap<ConstantBuffer>& cbMap, ProgramVars::RootSetVec& rootSets)
    {
        for (auto& bufIt : cbMap)
        {
            assert(bufIt.second.size() == 1);
            const auto& rootData = bufIt.second[0].rootData;
            ConstantBuffer* pCB = dynamic_cast<ConstantBuffer*>(bufIt.second[0].pResource.get());

            if (pCB && pCB->uploadToGPU())
            {
                rootSets[rootData.rootIndex].pDescSet = nullptr;
            }
        }
    }

    template<typename ViewType, bool isUav>
    void uploadUavSrvCommon(CopyContext* pContext, const ProgramVars::ResourceMap<ViewType>& resMap, ProgramVars::RootSetVec& rootSets)
    {
        for (auto& resIt : resMap)
        {
            const auto& resVec = resIt.second;
            auto& rootData = resVec[0].rootData;

            for(const auto& resDesc : resVec)
            {
                Resource* pResource = resDesc.pResource.get();
                if (pResource)
                {
<<<<<<< HEAD
                    bool invalidate = false;
                    // If it's a typed buffer, upload it to the GPU
                    TypedBufferBase* pTypedBuffer = dynamic_cast<TypedBufferBase*>(pResource);
                    if (pTypedBuffer)
                    {
                        invalidate = pTypedBuffer->uploadToGPU();
                    }
                    StructuredBuffer* pStructured = dynamic_cast<StructuredBuffer*>(pResource);
                    if (pStructured)
                    {
                        invalidate = pStructured->uploadToGPU();

                        if (isUav && pStructured->hasUAVCounter())
                        {
                            pContext->resourceBarrier(pStructured->getUAVCounter().get(), Resource::State::UnorderedAccess);
                        }
                    }

                    pContext->resourceBarrier(resDesc.pResource.get(), isUav ? Resource::State::UnorderedAccess : Resource::State::ShaderResource);
                    if (isUav)
                    {
                        if (pTypedBuffer) pTypedBuffer->setGpuCopyDirty();
                        if (pStructured)  pStructured->setGpuCopyDirty();
                    }
                    if (invalidate) rootSets[rootData.rootIndex].pDescSet = nullptr;
                }
=======
                    if (pTypedBuffer) pTypedBuffer->setGpuCopyDirty();
                    if (pStructured)  pStructured->setGpuCopyDirty();
                }
                if (invalidate) rootSets[rootData.rootIndex].pDescSet = nullptr;
>>>>>>> 60c0d1e3
            }
        }
    }

    template<bool forGraphics>
    bool applyProgramVarsCommon(const ProgramVars* pVars, ProgramVars::RootSetVec& rootSets, CopyContext* pContext, bool bindRootSig)
    {
        if (bindRootSig)
        {
            if (forGraphics)
            {
                pVars->getRootSignature()->bindForGraphics(pContext);
            }
            else
            {
                pVars->getRootSignature()->bindForCompute(pContext);
            }
        }

        // Upload the resources. This will also invalidate descriptor-sets that contain dynamic resources
        uploadConstantBuffers(pVars->getAssignedCbs(), rootSets);
        uploadUavSrvCommon<ShaderResourceView, false>(pContext, pVars->getAssignedSrvs(), rootSets);
        uploadUavSrvCommon<UnorderedAccessView, true>(pContext, pVars->getAssignedUavs(), rootSets);

        // Allocate and mark the dirty sets
        for (uint32_t i = 0; i < rootSets.size(); i++)
        {
            rootSets[i].dirty = (rootSets[i].pDescSet == nullptr);
            if (rootSets[i].active)
            {
                if (rootSets[i].pDescSet == nullptr)
                {
                    DescriptorSet::Layout layout;
                    const auto& set = pVars->getRootSignature()->getDescriptorSet(i);
                    rootSets[i].pDescSet = DescriptorSet::create(gpDevice->getGpuDescriptorPool(), set);
                    if (rootSets[i].pDescSet == nullptr)
                    {
                        return false;
                    }
                }
            }
        }
        
        bindUavSrvCommon<ShaderResourceView, false, forGraphics>(pContext, pVars->getAssignedSrvs(), rootSets);
        bindUavSrvCommon<UnorderedAccessView, true, forGraphics>(pContext, pVars->getAssignedUavs(), rootSets);
        bindSamplers(pVars->getAssignedSamplers(), rootSets);
        bindConstantBuffers<forGraphics>(pContext, pVars->getAssignedCbs(), rootSets, bindRootSig);

        // Bind the sets
        for (uint32_t i = 0; i < rootSets.size(); i++)
        {
            if (rootSets[i].active == false) continue;

            if (rootSets[i].dirty || bindRootSig)
            {
                rootSets[i].dirty = false;
                if (forGraphics)
                {
                    rootSets[i].pDescSet->bindForGraphics(pContext, pVars->getRootSignature().get(), i);
                }
                else
                {
                    rootSets[i].pDescSet->bindForCompute(pContext, pVars->getRootSignature().get(), i);
                }
            }
        }
        return true;
    }

    bool ComputeVars::apply(ComputeContext* pContext, bool bindRootSig)
    {
        return applyProgramVarsCommon<false>(this, mRootSets, pContext, bindRootSig);
    }

    bool GraphicsVars::apply(RenderContext* pContext, bool bindRootSig)
    {
        return applyProgramVarsCommon<true>(this, mRootSets, pContext, bindRootSig);
    }
}<|MERGE_RESOLUTION|>--- conflicted
+++ resolved
@@ -51,23 +51,15 @@
                 const RootSignature::DescriptorSetLayout::Range& range = set.getRange(r);
                 if (range.type == descType && range.regSpace == regSpace)
                 {
-                    if (range.baseRegIndex <= regIndex && (range.baseRegIndex + range.descCount) > regIndex)
-                    {
-<<<<<<< HEAD
+                    if (range.baseRegIndex == regIndex)
+                    {
                         return ProgramVars::RootData((uint32_t)i, r);
-=======
-                        return{ (uint32_t)i, r, regIndex - range.baseRegIndex };
->>>>>>> 60c0d1e3
                     }
                 }
             }
         }
         should_not_get_here();
-<<<<<<< HEAD
         return ProgramVars::RootData();
-=======
-        return{ (uint32_t)-1, (uint32_t)-1, (uint32_t)-1 };
->>>>>>> 60c0d1e3
     }
 
     template<typename BufferType, typename ViewType, RootSignature::DescType descType, typename ViewInitFunc>
@@ -82,29 +74,14 @@
             {
                 uint32_t regIndex = pReflector->getRegisterIndex();
                 uint32_t regSpace = pReflector->getRegisterSpace();
-<<<<<<< HEAD
                 uint32_t arraySize = max(1u, pReflector->getArraySize());
                 ProgramVars::ResourceData<ViewType> data(findRootData(pRootSig, regIndex, regSpace, descType));
-=======
-
-                ProgramVars::ResourceData<ViewType> data;
-
-                // Only create the buffer if needed
-                if (createBuffers)
-                {
-                    data.pResource = BufferType::create(buf.second);
-                    data.pView = viewInitFunc(data.pResource);
-                }
-
-                data.rootData = findRootData(pRootSig, regIndex, regSpace, descType);
->>>>>>> 60c0d1e3
                 if (data.rootData.rootIndex == -1)
                 {
                     logError("Can't find a root-signature information matching buffer '" + pReflector->getName() + " when creating ProgramVars");
                     return false;
                 }
 
-<<<<<<< HEAD
                 for(uint32_t a = 0 ; a < arraySize ; a++)
                 {
                     // Only create the buffer if needed
@@ -116,9 +93,6 @@
 
                     bufferMap[ProgramVars::BindLocation(regSpace, regIndex)].push_back(data);
                 }
-=======
-                bufferMap.emplace(ProgramVars::BindLocation(regIndex, regSpace), data);
->>>>>>> 60c0d1e3
             }
         }
         return true;
@@ -140,10 +114,7 @@
             return RootSignature::DescType(-1);
         }
     }
-<<<<<<< HEAD
-
-=======
->>>>>>> 60c0d1e3
+
     ProgramVars::ProgramVars(const ProgramReflection::SharedConstPtr& pReflector, bool createBuffers, const RootSignature::SharedPtr& pRootSig) : mpReflector(pReflector)
     {
         // Initialize the CB and StructuredBuffer maps. We always do it, to mark which slots are used in the shader.
@@ -164,29 +135,18 @@
             uint32_t count = desc.arraySize ? desc.arraySize : 1;
             for (uint32_t index = 0; index < count; ++index)
             {
-<<<<<<< HEAD
                 uint32_t regIndex = desc.regIndex;
                 BindLocation loc(desc.regSpace, regIndex);
                 switch (desc.type)
                 {
                 case ProgramReflection::Resource::ResourceType::Sampler:
                     mAssignedSamplers[loc].push_back(findRootData(mpRootSignature.get(), regIndex, desc.regSpace, RootSignature::DescType::Sampler));
-=======
-                uint32_t regIndex = desc.regIndex + index;
-                BindLocation loc(regIndex, desc.regSpace);
-                switch (desc.type)
-                {
-                case ProgramReflection::Resource::ResourceType::Sampler:
-                    mAssignedSamplers[loc].pSampler = nullptr;
-                    mAssignedSamplers[loc].rootData = findRootData(mpRootSignature.get(), regIndex, desc.regSpace, RootSignature::DescType::Sampler);
->>>>>>> 60c0d1e3
                     break;
                 case ProgramReflection::Resource::ResourceType::Texture:
                 case ProgramReflection::Resource::ResourceType::RawBuffer:
                 case ProgramReflection::Resource::ResourceType::TypedBuffer:
                     if (desc.shaderAccess == ProgramReflection::ShaderAccess::Read)
                     {
-<<<<<<< HEAD
                         assert(mAssignedSrvs.find(loc) == mAssignedSrvs.end() || mAssignedSrvs[loc].size() == index);
                         mAssignedSrvs[loc].push_back(findRootData(mpRootSignature.get(), regIndex, desc.regSpace, getRootDescTypeFromResourceType(desc.type, desc.shaderAccess)));
                     }
@@ -195,16 +155,6 @@
                         assert(mAssignedUavs.find(loc) == mAssignedUavs.end() || mAssignedUavs[loc].size() == index);
                         assert(desc.shaderAccess == ProgramReflection::ShaderAccess::ReadWrite);
                         mAssignedUavs[loc].push_back(findRootData(mpRootSignature.get(), regIndex, desc.regSpace, getRootDescTypeFromResourceType(desc.type, desc.shaderAccess)));
-=======
-                        assert(mAssignedSrvs.find(loc) == mAssignedSrvs.end());
-                        mAssignedSrvs[loc].rootData = findRootData(mpRootSignature.get(), regIndex, desc.regSpace, getRootDescTypeFromResourceType(desc.type, desc.shaderAccess));
-                    }
-                    else
-                    {
-                        assert(mAssignedUavs.find(loc) == mAssignedUavs.end());
-                        assert(desc.shaderAccess == ProgramReflection::ShaderAccess::ReadWrite);
-                        mAssignedUavs[loc].rootData = findRootData(mpRootSignature.get(), regIndex, desc.regSpace, getRootDescTypeFromResourceType(desc.type, desc.shaderAccess));
->>>>>>> 60c0d1e3
                     }
                     break;
                 default:
@@ -240,14 +190,9 @@
 
     static const ProgramReflection::BindLocation getBufferBindLocation(const ProgramReflection* pReflector, const std::string& name, uint32_t& arrayIndex, ProgramReflection::BufferReflection::Type bufferType)
     {
-<<<<<<< HEAD
         auto binding = pReflector->getBufferBinding(name);
         arrayIndex = 0;
         if (binding.regSpace == ProgramReflection::kInvalidLocation)
-=======
-        const auto& binding = mpReflector->getBufferBinding(name);
-        if (binding.regIndex == ProgramReflection::kInvalidLocation || binding.regSpace == ProgramReflection::kInvalidLocation)
->>>>>>> 60c0d1e3
         {
             std::string nameNoIndex;
             if (parseArrayIndex(name, nameNoIndex, arrayIndex) == false) return binding;
@@ -280,7 +225,6 @@
         }
 #endif
 
-<<<<<<< HEAD
         return getConstantBuffer(binding.regSpace, binding.baseRegIndex, arrayIndex);
     }
 
@@ -291,24 +235,12 @@
         if (it == mAssignedCbs.end())
         {
             logWarning("Can't find constant buffer at index " + std::to_string(baseRegIndex) + ", space " + std::to_string(regSpace) + ". Ignoring getConstantBuffer() call.");
-=======
-        return getConstantBuffer(binding.regIndex, binding.regSpace);
-    }
-
-    ConstantBuffer::SharedPtr ProgramVars::getConstantBuffer(uint32_t regIndex, uint32_t regSpace) const
-    {
-        auto& it = mAssignedCbs.find({ regIndex, regSpace });
-        if (it == mAssignedCbs.end())
-        {
-            logWarning("Can't find constant buffer at index " + std::to_string(regIndex) + ", space " + std::to_string(regSpace) + ". Ignoring getConstantBuffer() call.");
->>>>>>> 60c0d1e3
             return nullptr;
         }
 #endif
         return std::static_pointer_cast<ConstantBuffer>(it->second[arrayIndex].pResource);
     }
 
-<<<<<<< HEAD
     bool ProgramVars::setConstantBuffer(uint32_t regSpace, uint32_t baseRegIndex, uint32_t arrayIndex, const ConstantBuffer::SharedPtr& pCB)
     {
         BindLocation loc(regSpace, baseRegIndex);
@@ -317,68 +249,37 @@
         if (mAssignedCbs.find(loc) == mAssignedCbs.end())
         {
             logWarning("No constant buffer was found at index " + std::to_string(baseRegIndex) + ", space " + std::to_string(regSpace) + ". Ignoring setConstantBuffer() call.");
-=======
-    bool ProgramVars::setConstantBuffer(uint32_t regIndex, uint32_t regSpace, const ConstantBuffer::SharedPtr& pCB)
-    {
-        BindLocation loc(regIndex, regSpace);
-        // Check that the index is valid
-        if (mAssignedCbs.find(loc) == mAssignedCbs.end())
-        {
-            logWarning("No constant buffer was found at index " + std::to_string(regIndex) + ", space " + std::to_string(regSpace) + ". Ignoring setConstantBuffer() call.");
->>>>>>> 60c0d1e3
             return false;
         }
 
         // Just need to make sure the buffer is large enough
-<<<<<<< HEAD
         const auto& desc = mpReflector->getBufferDesc(regSpace, baseRegIndex, ProgramReflection::ShaderAccess::Read, ProgramReflection::BufferReflection::Type::Constant);
-=======
-        const auto& desc = mpReflector->getBufferDesc(regIndex, regSpace, ProgramReflection::ShaderAccess::Read, ProgramReflection::BufferReflection::Type::Constant);
->>>>>>> 60c0d1e3
         if (desc->getRequiredSize() > pCB->getSize())
         {
             logError("Can't attach the constant buffer. Size mismatch.");
             return false;
         }
-<<<<<<< HEAD
 #endif
         mAssignedCbs[loc][arrayIndex].pResource = pCB;
-=======
-
-        mAssignedCbs[loc].pResource = pCB;
->>>>>>> 60c0d1e3
         return true;
     }
 
     bool ProgramVars::setConstantBuffer(const std::string& name, const ConstantBuffer::SharedPtr& pCB)
     {
         // Find the buffer
-<<<<<<< HEAD
         uint32_t arrayIndex;
         const auto loc = getBufferBindLocation(mpReflector.get(), name, arrayIndex, ProgramReflection::BufferReflection::Type::Constant);
 #if _LOG_ENABLED
         if (loc.regSpace == ProgramReflection::kInvalidLocation)
-=======
-        const auto& loc = mpReflector->getBufferBinding(name);
-        if (loc.regIndex == ProgramReflection::kInvalidLocation || loc.regSpace == ProgramReflection::kInvalidLocation)
->>>>>>> 60c0d1e3
         {
             logWarning("Constant buffer \"" + name + "\" was not found. Ignoring setConstantBuffer() call.");
             return false;
         }
-<<<<<<< HEAD
 #endif
         return setConstantBuffer(loc.regSpace, loc.baseRegIndex, arrayIndex, pCB);
     }
 
     void setResourceSrvUavCommon(const ProgramVars::BindLocation& bindLoc, uint32_t arrayIndex, ProgramReflection::ShaderAccess shaderAccess, const Resource::SharedPtr& resource, ProgramVars::ResourceMap<ShaderResourceView>& assignedSrvs, ProgramVars::ResourceMap<UnorderedAccessView>& assignedUavs,
-=======
-
-        return setConstantBuffer(loc.regIndex, loc.regSpace, pCB);
-    }
-
-    void setResourceSrvUavCommon(const ProgramVars::BindLocation& bindLoc, ProgramReflection::ShaderAccess shaderAccess, const Resource::SharedPtr& resource, ProgramVars::ResourceMap<ShaderResourceView>& assignedSrvs, ProgramVars::ResourceMap<UnorderedAccessView>& assignedUavs,
->>>>>>> 60c0d1e3
         std::vector<ProgramVars::RootSet>& rootSets)
     {
         switch (shaderAccess)
@@ -388,13 +289,8 @@
             auto uavIt = assignedUavs.find(bindLoc);
             assert(uavIt != assignedUavs.end());
             auto resUav = resource ? resource->getUAV() : nullptr;
-<<<<<<< HEAD
             auto& data = uavIt->second[arrayIndex];
             if (data.pView != resUav)
-=======
-
-            if (uavIt->second.pView != resUav)
->>>>>>> 60c0d1e3
             {
                 rootSets[data.rootData.rootIndex].pDescSet = nullptr;
                 data.pResource = resource;
@@ -411,11 +307,7 @@
             auto resSrv = resource ? resource->getSRV() : nullptr;
             auto& data = srvIt->second[arrayIndex];
 
-<<<<<<< HEAD
             if (data.pView != resSrv)
-=======
-            if (srvIt->second.pView != resSrv)
->>>>>>> 60c0d1e3
             {
                 rootSets[data.rootData.rootIndex].pDescSet = nullptr;
                 data.pResource = resource;
@@ -431,20 +323,12 @@
 
     void setResourceSrvUavCommon(const ProgramReflection::Resource* pDesc, uint32_t arrayIndex, const Resource::SharedPtr& resource, ProgramVars::ResourceMap<ShaderResourceView>& assignedSrvs, ProgramVars::ResourceMap<UnorderedAccessView>& assignedUavs, std::vector<ProgramVars::RootSet>& rootSets)
     {
-<<<<<<< HEAD
         setResourceSrvUavCommon({ pDesc->regSpace, pDesc->regIndex }, arrayIndex, pDesc->shaderAccess, resource, assignedSrvs, assignedUavs, rootSets);
-=======
-        setResourceSrvUavCommon({ pDesc->regIndex, pDesc->regSpace }, pDesc->shaderAccess, resource, assignedSrvs, assignedUavs, rootSets);
->>>>>>> 60c0d1e3
     }
 
     void setResourceSrvUavCommon(const ProgramReflection::BufferReflection *pDesc, uint32_t arrayIndex, const Resource::SharedPtr& resource, ProgramVars::ResourceMap<ShaderResourceView>& assignedSrvs, ProgramVars::ResourceMap<UnorderedAccessView>& assignedUavs, std::vector<ProgramVars::RootSet>& rootSets)
     {
-<<<<<<< HEAD
         setResourceSrvUavCommon({ pDesc->getRegisterSpace(), pDesc->getRegisterIndex() }, arrayIndex, pDesc->getShaderAccess(), resource, assignedSrvs, assignedUavs, rootSets);
-=======
-        setResourceSrvUavCommon({ pDesc->getRegisterIndex(), pDesc->getRegisterSpace() }, pDesc->getShaderAccess(), resource, assignedSrvs, assignedUavs, rootSets);
->>>>>>> 60c0d1e3
     }
 
     bool verifyBufferResourceDesc(const ProgramReflection::Resource* pDesc, uint32_t arrayIndex, const std::string& name, ProgramReflection::Resource::ResourceType expectedType, ProgramReflection::Resource::Dimensions expectedDims, const std::string& funcName)
@@ -491,11 +375,7 @@
         uint32_t arrayIndex;
         const ProgramReflection::Resource* pDesc = getResourceDescAndArrayIndex(mpReflector.get(), name, arrayIndex);
 
-<<<<<<< HEAD
         if (verifyBufferResourceDesc(pDesc, arrayIndex, name, ProgramReflection::Resource::ResourceType::RawBuffer, ProgramReflection::Resource::Dimensions::Buffer, "setRawBuffer()") == false)
-=======
-        if (verifyBufferResourceDesc(pDesc, name, ProgramReflection::Resource::ResourceType::RawBuffer, ProgramReflection::Resource::Dimensions::Buffer, "setRawBuffer()") == false)
->>>>>>> 60c0d1e3
         {
             return false;
         }
@@ -511,11 +391,7 @@
         uint32_t arrayIndex;
         const ProgramReflection::Resource* pDesc = getResourceDescAndArrayIndex(mpReflector.get(), name, arrayIndex);
 
-<<<<<<< HEAD
         if (verifyBufferResourceDesc(pDesc, arrayIndex, name, ProgramReflection::Resource::ResourceType::TypedBuffer, ProgramReflection::Resource::Dimensions::Buffer, "setTypedBuffer()") == false)
-=======
-        if (verifyBufferResourceDesc(pDesc, name, ProgramReflection::Resource::ResourceType::TypedBuffer, ProgramReflection::Resource::Dimensions::Buffer, "setTypedBuffer()") == false)
->>>>>>> 60c0d1e3
         {
             return false;
         }
@@ -557,15 +433,9 @@
     }
 
     template<typename ResourceType>
-<<<<<<< HEAD
     typename ResourceType::SharedPtr getResourceFromSrvUavCommon(uint32_t regSpace, uint32_t regIndex, uint32_t arrayIndex, ProgramReflection::ShaderAccess shaderAccess, const ProgramVars::ResourceMap<ShaderResourceView>& assignedSrvs, const ProgramVars::ResourceMap<UnorderedAccessView>& assignedUavs, const std::string& varName, const std::string& funcName)
     {
         ProgramVars::BindLocation bindLoc(regSpace, regIndex);
-=======
-    typename ResourceType::SharedPtr getResourceFromSrvUavCommon(uint32_t regIndex, uint32_t regSpace, ProgramReflection::ShaderAccess shaderAccess, const ProgramVars::ResourceMap<ShaderResourceView>& assignedSrvs, const ProgramVars::ResourceMap<UnorderedAccessView>& assignedUavs, const std::string& varName, const std::string& funcName)
-    {
-        ProgramVars::BindLocation bindLoc(regIndex, regSpace);
->>>>>>> 60c0d1e3
         switch (shaderAccess)
         {
         case ProgramReflection::ShaderAccess::ReadWrite:
@@ -574,11 +444,7 @@
                 logWarning("ProgramVars::" + funcName + " - variable \"" + varName + "\' was not found in UAVs. Shader Access = " + to_string(shaderAccess));
                 return nullptr;
             }
-<<<<<<< HEAD
             return std::dynamic_pointer_cast<ResourceType>(assignedUavs.at(bindLoc)[arrayIndex].pResource);
-=======
-            return std::dynamic_pointer_cast<ResourceType>(assignedUavs.at(bindLoc).pResource);
->>>>>>> 60c0d1e3
 
         case ProgramReflection::ShaderAccess::Read:
             if (assignedSrvs.find(bindLoc) == assignedSrvs.end())
@@ -586,11 +452,7 @@
                 logWarning("ProgramVars::" + funcName + " - variable \"" + varName + "\' was not found in SRVs. Shader Access = " + to_string(shaderAccess));
                 return nullptr;
             }
-<<<<<<< HEAD
             return std::dynamic_pointer_cast<ResourceType>(assignedSrvs.at(bindLoc)[arrayIndex].pResource);
-=======
-            return std::dynamic_pointer_cast<ResourceType>(assignedSrvs.at(bindLoc).pResource);
->>>>>>> 60c0d1e3
 
         default:
             should_not_get_here();
@@ -602,21 +464,13 @@
     template<typename ResourceType>
     typename ResourceType::SharedPtr getResourceFromSrvUavCommon(const ProgramReflection::Resource *pDesc, uint32_t arrayIndex, const ProgramVars::ResourceMap<ShaderResourceView>& assignedSrvs, const ProgramVars::ResourceMap<UnorderedAccessView>& assignedUavs, const std::string& varName, const std::string& funcName)
     {
-<<<<<<< HEAD
         return getResourceFromSrvUavCommon<ResourceType>(pDesc->regSpace, pDesc->regIndex, arrayIndex, pDesc->shaderAccess, assignedSrvs, assignedUavs, varName, funcName);
-=======
-        return getResourceFromSrvUavCommon<ResourceType>(pDesc->regIndex, pDesc->regSpace, pDesc->shaderAccess, assignedSrvs, assignedUavs, varName, funcName);
->>>>>>> 60c0d1e3
     }
 
     template<typename ResourceType>
     typename ResourceType::SharedPtr getResourceFromSrvUavCommon(const ProgramReflection::BufferReflection *pBufDesc, uint32_t arrayIndex, const ProgramVars::ResourceMap<ShaderResourceView>& assignedSrvs, const ProgramVars::ResourceMap<UnorderedAccessView>& assignedUavs, const std::string& varName, const std::string& funcName)
     {
-<<<<<<< HEAD
         return getResourceFromSrvUavCommon<ResourceType>(pBufDesc->getRegisterSpace(), pBufDesc->getRegisterIndex(), arrayIndex, pBufDesc->getShaderAccess(), assignedSrvs, assignedUavs, varName, funcName);
-=======
-        return getResourceFromSrvUavCommon<ResourceType>(pBufDesc->getRegisterIndex(), pBufDesc->getRegisterSpace(), pBufDesc->getShaderAccess(), assignedSrvs, assignedUavs, varName, funcName);
->>>>>>> 60c0d1e3
     }
 
     Buffer::SharedPtr ProgramVars::getRawBuffer(const std::string& name) const
@@ -625,11 +479,7 @@
         uint32_t arrayIndex;
         const ProgramReflection::Resource* pDesc = getResourceDescAndArrayIndex(mpReflector.get(), name, arrayIndex);
 
-<<<<<<< HEAD
         if (verifyBufferResourceDesc(pDesc,arrayIndex,  name, ProgramReflection::Resource::ResourceType::RawBuffer, ProgramReflection::Resource::Dimensions::Buffer, "getRawBuffer()") == false)
-=======
-        if (verifyBufferResourceDesc(pDesc, name, ProgramReflection::Resource::ResourceType::RawBuffer, ProgramReflection::Resource::Dimensions::Buffer, "getRawBuffer()") == false)
->>>>>>> 60c0d1e3
         {
             return false;
         }
@@ -643,11 +493,7 @@
         uint32_t arrayIndex;
         const ProgramReflection::Resource* pDesc = getResourceDescAndArrayIndex(mpReflector.get(), name, arrayIndex);
 
-<<<<<<< HEAD
         if (verifyBufferResourceDesc(pDesc, arrayIndex, name, ProgramReflection::Resource::ResourceType::TypedBuffer, ProgramReflection::Resource::Dimensions::Buffer, "getTypedBuffer()") == false)
-=======
-        if (verifyBufferResourceDesc(pDesc, name, ProgramReflection::Resource::ResourceType::TypedBuffer, ProgramReflection::Resource::Dimensions::Buffer, "getTypedBuffer()") == false)
->>>>>>> 60c0d1e3
         {
             return false;
         }
@@ -657,22 +503,10 @@
 
     StructuredBuffer::SharedPtr ProgramVars::getStructuredBuffer(const std::string& name) const
     {
-<<<<<<< HEAD
         uint32_t arrayIndex;
         const ProgramReflection::BufferReflection* pBufDesc = getStructuredBufferReflection(mpReflector.get(), name, arrayIndex, "get");
         if (pBufDesc == nullptr) return nullptr;
         return getResourceFromSrvUavCommon<StructuredBuffer>(pBufDesc, arrayIndex, mAssignedSrvs, mAssignedUavs, name, "getStructuredBuffer()");
-=======
-        const ProgramReflection::BufferReflection* pBufDesc = mpReflector->getBufferDesc(name, ProgramReflection::BufferReflection::Type::Structured).get();
-
-        if (pBufDesc == nullptr)
-        {
-            logWarning("Structured buffer \"" + name + "\" was not found. Ignoring getStructuredBuffer() call.");
-            return false;
-        }
-
-        return getResourceFromSrvUavCommon<StructuredBuffer>(pBufDesc, mAssignedSrvs, mAssignedUavs, name, "getStructuredBuffer()");
->>>>>>> 60c0d1e3
     }
 
     bool verifyResourceDesc(const ProgramReflection::Resource* pDesc, uint32_t arrayIndex, ProgramReflection::Resource::ResourceType type, ProgramReflection::ShaderAccess access, const std::string& varName, const std::string& funcName)
@@ -704,15 +538,9 @@
         return true;
     }
 
-<<<<<<< HEAD
     bool ProgramVars::setSampler(uint32_t regSpace, uint32_t baseRegIndex, uint32_t arrayIndex, const Sampler::SharedPtr& pSampler)
     {
         auto& it = mAssignedSamplers.at({regSpace, baseRegIndex})[arrayIndex];
-=======
-    bool ProgramVars::setSampler(uint32_t regIndex, uint32_t regSpace, const Sampler::SharedPtr& pSampler)
-    {
-        auto& it = mAssignedSamplers.at({regIndex, regSpace});
->>>>>>> 60c0d1e3
         if (it.pSampler != pSampler)
         {
             it.pSampler = pSampler;
@@ -730,11 +558,7 @@
             return false;
         }
 
-<<<<<<< HEAD
         return setSampler(pDesc->regSpace, pDesc->regIndex, arrayIndex, pSampler);
-=======
-        return setSampler(pDesc->regIndex, pDesc->regSpace, pSampler);
->>>>>>> 60c0d1e3
     }
 
     Sampler::SharedPtr ProgramVars::getSampler(const std::string& name) const
@@ -746,7 +570,6 @@
             return nullptr;
         }
 
-<<<<<<< HEAD
         return getSampler(pDesc->regSpace, pDesc->regIndex, arrayIndex);
     }
 
@@ -756,59 +579,30 @@
         if (it == mAssignedSamplers.end())
         {
             logWarning("ProgramVars::getSampler() - Cannot find sampler at index " + std::to_string(baseRegIndex) + ", space " + std::to_string(regSpace));
-=======
-        return getSampler(pDesc->regIndex, pDesc->regSpace);
-    }
-
-    Sampler::SharedPtr ProgramVars::getSampler(uint32_t regIndex, uint32_t regSpace) const
-    {
-        auto it = mAssignedSamplers.find({regIndex, regSpace});
-        if (it == mAssignedSamplers.end())
-        {
-            logWarning("ProgramVars::getSampler() - Cannot find sampler at index " + std::to_string(regIndex) + ", space " + std::to_string(regSpace));
->>>>>>> 60c0d1e3
             return nullptr;
         }
 
         return it->second[arrayIndex].pSampler;
     }
 
-<<<<<<< HEAD
     ShaderResourceView::SharedPtr ProgramVars::getSrv(uint32_t regSpace, uint32_t baseRegIndex, uint32_t arrayIndex) const
     {
         auto it = mAssignedSrvs.find({ regSpace, baseRegIndex});
         if (it == mAssignedSrvs.end())
         {
             logWarning("ProgramVars::getSrv() - Cannot find SRV at index " + std::to_string(baseRegIndex) + ", space " + std::to_string(regSpace));
-=======
-    ShaderResourceView::SharedPtr ProgramVars::getSrv(uint32_t regIndex, uint32_t regSpace) const
-    {
-        auto it = mAssignedSrvs.find({ regIndex, regSpace });
-        if (it == mAssignedSrvs.end())
-        {
-            logWarning("ProgramVars::getSrv() - Cannot find SRV at index " + std::to_string(regIndex) + ", space " + std::to_string(regSpace));
->>>>>>> 60c0d1e3
             return nullptr;
         }
 
         return it->second[arrayIndex].pView;
     }
 
-<<<<<<< HEAD
     UnorderedAccessView::SharedPtr ProgramVars::getUav(uint32_t regSpace, uint32_t baseRegIndex, uint32_t arrayIndex) const
     {
         auto it = mAssignedUavs.find({ regSpace, baseRegIndex});
         if (it == mAssignedUavs.end())
         {
             logWarning("ProgramVars::getUav() - Cannot find UAV at index " + std::to_string(baseRegIndex) + ", space " + std::to_string(regSpace));
-=======
-    UnorderedAccessView::SharedPtr ProgramVars::getUav(uint32_t regIndex, uint32_t regSpace) const
-    {
-        auto it = mAssignedUavs.find({ regIndex, regSpace });
-        if (it == mAssignedUavs.end())
-        {
-            logWarning("ProgramVars::getUav() - Cannot find UAV at index " + std::to_string(regIndex) + ", space " + std::to_string(regSpace));
->>>>>>> 60c0d1e3
             return nullptr;
         }
 
@@ -856,7 +650,6 @@
         }
     }
 
-<<<<<<< HEAD
     bool ProgramVars::setSrv(uint32_t regSpace, uint32_t baseRegIndex, uint32_t arrayIndex, const ShaderResourceView::SharedPtr& pSrv)
     {
         auto it = mAssignedSrvs.find({ regSpace, baseRegIndex });
@@ -864,14 +657,6 @@
         {
             auto& data = it->second[arrayIndex];
             if (data.pView != pSrv)
-=======
-    bool ProgramVars::setSrv(uint32_t regIndex, uint32_t regSpace, const ShaderResourceView::SharedPtr& pSrv)
-    {
-        auto it = mAssignedSrvs.find({ regIndex, regSpace });
-        if (it != mAssignedSrvs.end())
-        {
-            if (it->second.pView != pSrv)
->>>>>>> 60c0d1e3
             {
                 mRootSets[data.rootData.rootIndex].pDescSet = nullptr;
                 data.pView = pSrv;
@@ -880,18 +665,13 @@
         }
         else
         {
-<<<<<<< HEAD
             logWarning("Can't find SRV with index " + std::to_string(baseRegIndex) + ", space " + std::to_string(regSpace) + ". Ignoring call to ProgramVars::setSrv()");
-=======
-            logWarning("Can't find SRV with index " + std::to_string(regIndex) + ", space " + std::to_string(regSpace) + ". Ignoring call to ProgramVars::setSrv()");
->>>>>>> 60c0d1e3
-            return false;
-        }
-
-        return true;
-    }
-
-<<<<<<< HEAD
+            return false;
+        }
+
+        return true;
+    }
+
     bool ProgramVars::setUav(uint32_t regSpace, uint32_t baseRegIndex, uint32_t arrayIndex, const UnorderedAccessView::SharedPtr& pUav)
     {
         auto it = mAssignedUavs.find({ regSpace, baseRegIndex });
@@ -903,27 +683,11 @@
                 mRootSets[data.rootData.rootIndex].pDescSet = nullptr;
                 data.pView = pUav;
                 data.pResource = getResourceFromView(pUav.get()); // TODO: Fix resource/view const-ness so we don't need to do this
-=======
-    bool ProgramVars::setUav(uint32_t regIndex, uint32_t regSpace, const UnorderedAccessView::SharedPtr& pUav)
-    {
-        auto it = mAssignedUavs.find({ regIndex, regSpace });
-        if (it != mAssignedUavs.end())
-        {
-            if (it->second.pView != pUav)
-            {
-                mRootSets[it->second.rootData.rootIndex].pDescSet = nullptr;
-                it->second.pView = pUav;
-                it->second.pResource = getResourceFromView(pUav.get()); // TODO: Fix resource/view const-ness so we don't need to do this
->>>>>>> 60c0d1e3
             }
         }
         else
         {
-<<<<<<< HEAD
             logWarning("Can't find UAV with index " + std::to_string(baseRegIndex) + ", space " + std::to_string(regSpace) + ". Ignoring call to ProgramVars::setUav()");
-=======
-            logWarning("Can't find UAV with index " + std::to_string(regIndex) + ", space " + std::to_string(regSpace) + ". Ignoring call to ProgramVars::setUav()");
->>>>>>> 60c0d1e3
             return false;
         }
 
@@ -935,12 +699,8 @@
         // Bind the samplers
         for (auto& samplerIt : samplers)
         {
-<<<<<<< HEAD
             const auto& samplerVec = samplerIt.second;
             const auto& rootData = samplerVec[0].rootData;
-=======
-            const auto& rootData = samplerIt.second.rootData;
->>>>>>> 60c0d1e3
             if (rootSets[rootData.rootIndex].dirty)
             {
                 for(uint32_t i = 0 ; i < samplerVec.size() ; i++)
@@ -955,13 +715,6 @@
                     assert(pDescSet);
                     pDescSet->setSampler(rootData.rangeIndex, i, pSampler);
                 }
-<<<<<<< HEAD
-=======
-                // Allocate a GPU descriptor
-                const auto& pDescSet = rootSets[rootData.rootIndex].pDescSet;
-                assert(pDescSet);
-                pDescSet->setSampler(rootData.rangeIndex, rootData.descIndex, samplerIt.first.regIndex, pSampler);
->>>>>>> 60c0d1e3
             }
         }
     }
@@ -971,7 +724,6 @@
     {
         for (auto& resIt : resMap)
         {
-<<<<<<< HEAD
             const auto& resVec = resIt.second;
             auto& rootData = resVec[0].rootData;
 
@@ -982,67 +734,6 @@
                     auto& resDesc = resVec[i];
                     Resource* pResource = resDesc.pResource.get();
                     ViewType::SharedPtr view = pResource ? resDesc.pView : ViewType::getNullView();
-=======
-            auto& resDesc = resIt.second;
-            auto& rootData = resDesc.rootData;
-            Resource* pResource = resDesc.pResource.get();
-
-            ViewType::SharedPtr view = pResource ? resDesc.pView : ViewType::getNullView();
-
-            if (rootSets[rootData.rootIndex].dirty)
-            {
-                // Get the set and copy the GPU handle
-                const auto& pDescSet = rootSets[rootData.rootIndex].pDescSet;
-                if (isUav)
-                {
-                    pDescSet->setUav(rootData.rangeIndex, rootData.descIndex, resIt.first.regIndex, (UnorderedAccessView*)view.get());
-                }
-                else
-                {
-                    pDescSet->setSrv(rootData.rangeIndex, rootData.descIndex, resIt.first.regIndex, (ShaderResourceView*)view.get());
-                }
-            }
-        }
-    }
-
-    void uploadConstantBuffers(const ProgramVars::ResourceMap<ConstantBuffer>& cbMap, ProgramVars::RootSetVec& rootSets)
-    {
-        for (auto& bufIt : cbMap)
-        {
-            const auto& rootData = bufIt.second.rootData;
-            ConstantBuffer* pCB = dynamic_cast<ConstantBuffer*>(bufIt.second.pResource.get());
-
-            if (pCB && pCB->uploadToGPU())
-            {
-                rootSets[rootData.rootIndex].pDescSet = nullptr;
-            }
-        }
-    }
-
-    template<typename ViewType, bool isUav>
-    void uploadUavSrvCommon(CopyContext* pContext, const ProgramVars::ResourceMap<ViewType>& resMap, ProgramVars::RootSetVec& rootSets)
-    {
-        for (auto& resIt : resMap)
-        {
-            auto& resDesc = resIt.second;
-            auto& rootData = resDesc.rootData;
-            Resource* pResource = resDesc.pResource.get();
-
-            ViewType::SharedPtr view;
-            if (pResource)
-            {
-                bool invalidate = false;
-                // If it's a typed buffer, upload it to the GPU
-                TypedBufferBase* pTypedBuffer = dynamic_cast<TypedBufferBase*>(pResource);
-                if (pTypedBuffer)
-                {
-                    invalidate = pTypedBuffer->uploadToGPU();
-                }
-                StructuredBuffer* pStructured = dynamic_cast<StructuredBuffer*>(pResource);
-                if (pStructured)
-                {
-                    invalidate = pStructured->uploadToGPU();
->>>>>>> 60c0d1e3
 
                     // Get the set and copy the GPU handle
                     const auto& pDescSet = rootSets[rootData.rootIndex].pDescSet;
@@ -1087,7 +778,6 @@
                 Resource* pResource = resDesc.pResource.get();
                 if (pResource)
                 {
-<<<<<<< HEAD
                     bool invalidate = false;
                     // If it's a typed buffer, upload it to the GPU
                     TypedBufferBase* pTypedBuffer = dynamic_cast<TypedBufferBase*>(pResource);
@@ -1114,12 +804,6 @@
                     }
                     if (invalidate) rootSets[rootData.rootIndex].pDescSet = nullptr;
                 }
-=======
-                    if (pTypedBuffer) pTypedBuffer->setGpuCopyDirty();
-                    if (pStructured)  pStructured->setGpuCopyDirty();
-                }
-                if (invalidate) rootSets[rootData.rootIndex].pDescSet = nullptr;
->>>>>>> 60c0d1e3
             }
         }
     }
