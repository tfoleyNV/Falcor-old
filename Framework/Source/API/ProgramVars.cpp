/***************************************************************************
# Copyright (c) 2015, NVIDIA CORPORATION. All rights reserved.
#
# Redistribution and use in source and binary forms, with or without
# modification, are permitted provided that the following conditions
# are met:
#  * Redistributions of source code must retain the above copyright
#    notice, this list of conditions and the following disclaimer.
#  * Redistributions in binary form must reproduce the above copyright
#    notice, this list of conditions and the following disclaimer in the
#    documentation and/or other materials provided with the distribution.
#  * Neither the name of NVIDIA CORPORATION nor the names of its
#    contributors may be used to endorse or promote products derived
#    from this software without specific prior written permission.
#
# THIS SOFTWARE IS PROVIDED BY THE COPYRIGHT HOLDERS ``AS IS'' AND ANY
# EXPRESS OR IMPLIED WARRANTIES, INCLUDING, BUT NOT LIMITED TO, THE
# IMPLIED WARRANTIES OF MERCHANTABILITY AND FITNESS FOR A PARTICULAR
# PURPOSE ARE DISCLAIMED.  IN NO EVENT SHALL THE COPYRIGHT OWNER OR
# CONTRIBUTORS BE LIABLE FOR ANY DIRECT, INDIRECT, INCIDENTAL, SPECIAL,
# EXEMPLARY, OR CONSEQUENTIAL DAMAGES (INCLUDING, BUT NOT LIMITED TO,
# PROCUREMENT OF SUBSTITUTE GOODS OR SERVICES; LOSS OF USE, DATA, OR
# PROFITS; OR BUSINESS INTERRUPTION) HOWEVER CAUSED AND ON ANY THEORY
# OF LIABILITY, WHETHER IN CONTRACT, STRICT LIABILITY, OR TORT
# (INCLUDING NEGLIGENCE OR OTHERWISE) ARISING IN ANY WAY OUT OF THE USE
# OF THIS SOFTWARE, EVEN IF ADVISED OF THE POSSIBILITY OF SUCH DAMAGE.
***************************************************************************/
#include "Framework.h"
#include "ProgramVars.h"
#include "API/Buffer.h"
#include "API/CopyContext.h"
#include "API/RenderContext.h"
#include "API/DescriptorSet.h"
#include "API/Device.h"

namespace Falcor
{
    template<RootSignature::DescType descType>
    ProgramVars::RootData findRootData(const RootSignature* pRootSig, uint32_t regIndex, uint32_t regSpace)
    {
        // Search the descriptor-tables
        for (size_t i = 0; i < pRootSig->getDescriptorSetCount(); i++)
        {
            const RootSignature::DescriptorSetLayout& set = pRootSig->getDescriptorSet(i);
            assert(set.getRangeCount() == 1);
            const RootSignature::DescriptorSetLayout::Range& range = set.getRange(0);
            if (range.type == descType && range.regSpace == regSpace)
            {
                if(range.baseRegIndex <= regIndex && (range.baseRegIndex + range.descCount) > regIndex)
                {
                    return{ (uint32_t)i, regIndex - range.baseRegIndex };
                }
            }
        }
        should_not_get_here();
        return{ (uint32_t)-1, (uint32_t)-1 };
    }

    template<typename BufferType, typename ViewType, RootSignature::DescType descType, typename ViewInitFunc>
    bool initializeBuffersMap(ProgramVars::ResourceMap<ViewType>& bufferMap, bool createBuffers, const ViewInitFunc& viewInitFunc, const ProgramReflection::BufferMap& reflectionMap, ProgramReflection::ShaderAccess shaderAccess, const RootSignature* pRootSig)
    {
        for (auto& buf : reflectionMap)
        {
            const ProgramReflection::BufferReflection* pReflector = buf.second.get();
            if(pReflector->getShaderAccess() == shaderAccess)
            {
                uint32_t regIndex = pReflector->getRegisterIndex();
                uint32_t regSpace = pReflector->getRegisterSpace();

                ProgramVars::ResourceData<ViewType> data;
                
                // Only create the buffer if needed
                if (createBuffers)
                {
                    data.pResource = BufferType::create(buf.second);
                    data.pView = viewInitFunc(data.pResource);
                }

                data.rootData = findRootData<descType>(pRootSig, regIndex, regSpace);
                if (data.rootData.rootIndex == -1)
                {
                    logError("Can't find a root-signature information matching buffer '" + pReflector->getName() + " when creating ProgramVars");
                    return false;
                }

                bufferMap.emplace(regIndex, data);
            }
        }
        return true;
    }

    ProgramVars::ProgramVars(const ProgramReflection::SharedConstPtr& pReflector, bool createBuffers, const RootSignature::SharedPtr& pRootSig) : mpReflector(pReflector)
    {
        // Initialize the CB and StructuredBuffer maps. We always do it, to mark which slots are used in the shader.
        mpRootSignature = pRootSig ? pRootSig : RootSignature::create(pReflector.get());

        auto getNullptrFunc = [](const Resource::SharedPtr& pResource) { return nullptr; };
        auto getSrvFunc = [](const Resource::SharedPtr& pResource) { return pResource->getSRV(0, 1, 0, 1); };
        auto getUavFunc = [](const Resource::SharedPtr& pResource) { return pResource->getUAV(0, 0, 1); };

        initializeBuffersMap<ConstantBuffer, ConstantBuffer, RootSignature::DescType::Cbv>(mAssignedCbs, createBuffers, getNullptrFunc, mpReflector->getBufferMap(ProgramReflection::BufferReflection::Type::Constant), ProgramReflection::ShaderAccess::Read, mpRootSignature.get());
        initializeBuffersMap<StructuredBuffer, ShaderResourceView, RootSignature::DescType::Srv>(mAssignedSrvs, createBuffers, getSrvFunc, mpReflector->getBufferMap(ProgramReflection::BufferReflection::Type::Structured), ProgramReflection::ShaderAccess::Read, mpRootSignature.get());
        initializeBuffersMap<StructuredBuffer, UnorderedAccessView, RootSignature::DescType::Uav>(mAssignedUavs, createBuffers, getUavFunc, mpReflector->getBufferMap(ProgramReflection::BufferReflection::Type::Structured), ProgramReflection::ShaderAccess::ReadWrite, mpRootSignature.get());

        // Initialize the textures and samplers map
        for (const auto& res : pReflector->getResourceMap())
        {
            const auto& desc = res.second;
            uint32_t count = desc.arraySize ? desc.arraySize : 1;
            for( uint32_t index = 0; index < count; ++index )
            {
                uint32_t regIndex = desc.regIndex + index;
                switch (desc.type)
                {
                case ProgramReflection::Resource::ResourceType::Sampler:
                    mAssignedSamplers[regIndex].pSampler = nullptr;
                    mAssignedSamplers[regIndex].rootData = findRootData<RootSignature::DescType::Sampler>(mpRootSignature.get(), regIndex, desc.registerSpace);
                    break;
                case ProgramReflection::Resource::ResourceType::Texture:
                case ProgramReflection::Resource::ResourceType::RawBuffer:
                    if (desc.shaderAccess == ProgramReflection::ShaderAccess::Read)
                    {
                        assert(mAssignedSrvs.find(regIndex) == mAssignedSrvs.end());
                        mAssignedSrvs[regIndex].rootData = findRootData<RootSignature::DescType::Srv>(mpRootSignature.get(), regIndex, desc.registerSpace);
                    }
                    else
                    {
                        assert(mAssignedUavs.find(regIndex) == mAssignedUavs.end());
                        assert(desc.shaderAccess == ProgramReflection::ShaderAccess::ReadWrite);
                        mAssignedUavs[regIndex].rootData = findRootData<RootSignature::DescType::Uav>(mpRootSignature.get(), regIndex, desc.registerSpace);
                    }
                    break;
                default:
                    should_not_get_here();
                }
            }
        }

        mRootSets = RootSetVec(mpRootSignature->getDescriptorSetCount());

        // Mark the active descs (not empty, not CBs)
        for (size_t i = 0; i < mpRootSignature->getDescriptorSetCount(); i++)
        {
            const auto& set = mpRootSignature->getDescriptorSet(i);
            if (set.getRangeCount() >= 1 && set.getRange(0).type != RootSignature::DescType::Cbv)
            {
                mRootSets[i].active = true;
            }
        }
    }

    GraphicsVars::SharedPtr GraphicsVars::create(const ProgramReflection::SharedConstPtr& pReflector, bool createBuffers, const RootSignature::SharedPtr& pRootSig)
    {
        return SharedPtr(new GraphicsVars(pReflector, createBuffers, pRootSig));
    }

    ComputeVars::SharedPtr ComputeVars::create(const ProgramReflection::SharedConstPtr& pReflector, bool createBuffers, const RootSignature::SharedPtr& pRootSig)
    {
        return SharedPtr(new ComputeVars(pReflector, createBuffers, pRootSig));
    }

    ConstantBuffer::SharedPtr ProgramVars::getConstantBuffer(const std::string& name) const
    {
        uint32_t index = mpReflector->getBufferBinding(name).regIndex;
        if (index == ProgramReflection::kInvalidLocation)
        {
            logWarning("Constant buffer \"" + name + "\" was not found. Ignoring getConstantBuffer() call.");
            return nullptr;
        }

        auto& pDesc = mpReflector->getBufferDesc(name, ProgramReflection::BufferReflection::Type::Constant);

        if (pDesc->getType() != ProgramReflection::BufferReflection::Type::Constant)
        {
            logWarning("Buffer \"" + name + "\" is not a constant buffer. Type = " + to_string(pDesc->getType()));
            return nullptr;
        }

        return getConstantBuffer(index);
    }

    ConstantBuffer::SharedPtr ProgramVars::getConstantBuffer(uint32_t index) const
    {
        auto& it = mAssignedCbs.find(index);
        if (it == mAssignedCbs.end())
        {
            logWarning("Can't find constant buffer at index " + std::to_string(index) + ". Ignoring getConstantBuffer() call.");
            return nullptr;
        }

        return std::static_pointer_cast<ConstantBuffer>(it->second.pResource);
    }

    bool ProgramVars::setConstantBuffer(uint32_t index, const ConstantBuffer::SharedPtr& pCB)
    {
        // Check that the index is valid
        if (mAssignedCbs.find(index) == mAssignedCbs.end())
        {
            logWarning("No constant buffer was found at index " + std::to_string(index) + ". Ignoring setConstantBuffer() call.");
            return false;
        }

        // Just need to make sure the buffer is large enough
        const auto& desc = mpReflector->getBufferDesc(index, ProgramReflection::ShaderAccess::Read, ProgramReflection::BufferReflection::Type::Constant);
        if (desc->getRequiredSize() > pCB->getSize())
        {
            logError("Can't attach the constant buffer. Size mismatch.");
            return false;
        }

        assert(mAssignedCbs.find(index) != mAssignedCbs.end());
        mAssignedCbs[index].pResource = pCB;
        return true;
    }

    bool ProgramVars::setConstantBuffer(const std::string& name, const ConstantBuffer::SharedPtr& pCB)
    {
        // Find the buffer
        uint32_t loc = mpReflector->getBufferBinding(name).regIndex;
        if (loc == ProgramReflection::kInvalidLocation)
        {
            logWarning("Constant buffer \"" + name + "\" was not found. Ignoring setConstantBuffer() call.");
            return false;
        }

        return setConstantBuffer(loc, pCB);
    }

    void setResourceSrvUavCommon(uint32_t regIndex, ProgramReflection::ShaderAccess shaderAccess, const Resource::SharedPtr& resource, ProgramVars::ResourceMap<ShaderResourceView>& assignedSrvs, ProgramVars::ResourceMap<UnorderedAccessView>& assignedUavs, 
        std::vector<ProgramVars::RootSet>& rootSets)
    {
        switch (shaderAccess)
        {
        case ProgramReflection::ShaderAccess::ReadWrite:
        {
            auto uavIt = assignedUavs.find(regIndex);
            assert(uavIt != assignedUavs.end());
            auto resUav = resource ? resource->getUAV() : nullptr;

            if(uavIt->second.pView != resUav)
            {
                rootSets[uavIt->second.rootData.rootIndex].pDescSet = nullptr;
                uavIt->second.pResource = resource;
                uavIt->second.pView = resUav;
            }
            break;
        }

        case ProgramReflection::ShaderAccess::Read:
        {
            auto srvIt = assignedSrvs.find(regIndex);
            assert(srvIt != assignedSrvs.end());

            auto resSrv = resource ? resource->getSRV() : nullptr;

            if(srvIt->second.pView != resSrv)
            {
                rootSets[srvIt->second.rootData.rootIndex].pDescSet = nullptr;
                srvIt->second.pResource = resource;
                srvIt->second.pView = resSrv;
            }
            break;
        }

        default:
            should_not_get_here();
        }
    }

    void setResourceSrvUavCommon(const ProgramReflection::Resource* pDesc, const Resource::SharedPtr& resource, ProgramVars::ResourceMap<ShaderResourceView>& assignedSrvs, ProgramVars::ResourceMap<UnorderedAccessView>& assignedUavs, std::vector<ProgramVars::RootSet>& rootSets)
    {
        setResourceSrvUavCommon(pDesc->regIndex, pDesc->shaderAccess, resource, assignedSrvs, assignedUavs, rootSets);
    }

    void setResourceSrvUavCommon(const ProgramReflection::BufferReflection *pDesc, const Resource::SharedPtr& resource, ProgramVars::ResourceMap<ShaderResourceView>& assignedSrvs, ProgramVars::ResourceMap<UnorderedAccessView>& assignedUavs, std::vector<ProgramVars::RootSet>& rootSets)
    {
        setResourceSrvUavCommon(pDesc->getRegisterIndex(), pDesc->getShaderAccess(), resource, assignedSrvs, assignedUavs, rootSets);
    }

    bool verifyBufferResourceDesc(const ProgramReflection::Resource *pDesc, const std::string& name, ProgramReflection::Resource::ResourceType expectedType, ProgramReflection::Resource::Dimensions expectedDims, const std::string& funcName)
    {
        if (pDesc == nullptr)
        {
            logWarning("ProgramVars::" + funcName + " - resource \"" + name + "\" was not found. Ignoring " + funcName + " call.");
            return false;
        }

        if (pDesc->type != expectedType || pDesc->dims != expectedDims)
        {
            logWarning("ProgramVars::" + funcName + " - variable '" + name + "' is the incorrect type. VarType = " + to_string(pDesc->type) + ", VarDims = " + to_string(pDesc->dims) + ". Ignoring call");
            return false;
        }

        return true;
    }

    bool ProgramVars::setRawBuffer(const std::string& name, Buffer::SharedPtr pBuf)
    {
        // Find the buffer
        const ProgramReflection::Resource* pDesc = mpReflector->getResourceDesc(name);

        if (verifyBufferResourceDesc(pDesc, name, ProgramReflection::Resource::ResourceType::RawBuffer, ProgramReflection::Resource::Dimensions::Unknown, "setRawBuffer()") == false)
        {
            return false;
        }

        setResourceSrvUavCommon(pDesc, pBuf, mAssignedSrvs, mAssignedUavs, mRootSets);

        return true;
    }

    bool ProgramVars::setTypedBuffer(const std::string& name, TypedBufferBase::SharedPtr pBuf)
    {
        // Find the buffer
        const ProgramReflection::Resource* pDesc = mpReflector->getResourceDesc(name);

        if (verifyBufferResourceDesc(pDesc, name, ProgramReflection::Resource::ResourceType::Texture, ProgramReflection::Resource::Dimensions::Buffer, "setTypedBuffer()") == false)
        {
            return false;
        }

        setResourceSrvUavCommon(pDesc, pBuf, mAssignedSrvs, mAssignedUavs, mRootSets);

        return true;
    }

    bool ProgramVars::setStructuredBuffer(const std::string& name, StructuredBuffer::SharedPtr pBuf)
    {
        // Find the buffer
        const ProgramReflection::BufferReflection* pBufDesc = mpReflector->getBufferDesc(name, ProgramReflection::BufferReflection::Type::Structured).get();

        if (pBufDesc == nullptr)
        {
            logWarning("Structured buffer \"" + name + "\" was not found. Ignoring setStructuredBuffer() call.");
            return false;
        }

        setResourceSrvUavCommon(pBufDesc, pBuf, mAssignedSrvs, mAssignedUavs, mRootSets);

        return true;
    }

    template<typename ResourceType>
    typename ResourceType::SharedPtr getResourceFromSrvUavCommon(uint32_t regIndex, ProgramReflection::ShaderAccess shaderAccess, const ProgramVars::ResourceMap<ShaderResourceView>& assignedSrvs, const ProgramVars::ResourceMap<UnorderedAccessView>& assignedUavs, const std::string& varName, const std::string& funcName)
    {
        switch (shaderAccess)
        {
        case ProgramReflection::ShaderAccess::ReadWrite:
            if (assignedUavs.find(regIndex) == assignedUavs.end())
            {
                logWarning("ProgramVars::" + funcName + " - variable \"" + varName + "\' was not found in UAVs. Shader Access = " + to_string(shaderAccess));
                return nullptr;
            }
            return std::dynamic_pointer_cast<ResourceType>(assignedUavs.at(regIndex).pResource);

        case ProgramReflection::ShaderAccess::Read:
            if (assignedSrvs.find(regIndex) == assignedSrvs.end())
            {
                logWarning("ProgramVars::" + funcName + " - variable \"" + varName + "\' was not found in SRVs. Shader Access = " + to_string(shaderAccess));
                return nullptr;
            }
            return std::dynamic_pointer_cast<ResourceType>(assignedSrvs.at(regIndex).pResource);

        default:
            should_not_get_here();
        }

        return nullptr;
    }

    template<typename ResourceType>
    typename ResourceType::SharedPtr getResourceFromSrvUavCommon(const ProgramReflection::Resource *pDesc, const ProgramVars::ResourceMap<ShaderResourceView>& assignedSrvs, const ProgramVars::ResourceMap<UnorderedAccessView>& assignedUavs, const std::string& varName, const std::string& funcName)
    {
        return getResourceFromSrvUavCommon<ResourceType>(pDesc->regIndex, pDesc->shaderAccess, assignedSrvs, assignedUavs, varName, funcName);
    }

    template<typename ResourceType>
    typename ResourceType::SharedPtr getResourceFromSrvUavCommon(const ProgramReflection::BufferReflection *pBufDesc, const ProgramVars::ResourceMap<ShaderResourceView>& assignedSrvs, const ProgramVars::ResourceMap<UnorderedAccessView>& assignedUavs, const std::string& varName, const std::string& funcName)
    {
        return getResourceFromSrvUavCommon<ResourceType>(pBufDesc->getRegisterIndex(), pBufDesc->getShaderAccess(), assignedSrvs, assignedUavs, varName, funcName);
    }

    Buffer::SharedPtr ProgramVars::getRawBuffer(const std::string& name) const
    {
        // Find the buffer
        const ProgramReflection::Resource* pDesc = mpReflector->getResourceDesc(name);

        if (verifyBufferResourceDesc(pDesc, name, ProgramReflection::Resource::ResourceType::RawBuffer, ProgramReflection::Resource::Dimensions::Unknown, "getRawBuffer()") == false)
        {
            return false;
        }

        return getResourceFromSrvUavCommon<Buffer>(pDesc, mAssignedSrvs, mAssignedUavs, name, "getRawBuffer()");
    }

    TypedBufferBase::SharedPtr ProgramVars::getTypedBuffer(const std::string& name) const
    {
        // Find the buffer
        const ProgramReflection::Resource* pDesc = mpReflector->getResourceDesc(name);

        if (verifyBufferResourceDesc(pDesc, name, ProgramReflection::Resource::ResourceType::Texture, ProgramReflection::Resource::Dimensions::Buffer, "getTypedBuffer()") == false)
        {
            return false;
        }

        return getResourceFromSrvUavCommon<TypedBufferBase>(pDesc, mAssignedSrvs, mAssignedUavs, name, "getTypedBuffer()");
    }

    StructuredBuffer::SharedPtr ProgramVars::getStructuredBuffer(const std::string& name) const
    {
        const ProgramReflection::BufferReflection* pBufDesc = mpReflector->getBufferDesc(name, ProgramReflection::BufferReflection::Type::Structured).get();

        if (pBufDesc == nullptr)
        {
            logWarning("Structured buffer \"" + name + "\" was not found. Ignoring getStructuredBuffer() call.");
            return false;
        }
        
        return getResourceFromSrvUavCommon<StructuredBuffer>(pBufDesc, mAssignedSrvs, mAssignedUavs, name, "getStructuredBuffer()");
    }

    bool verifyResourceDesc(const ProgramReflection::Resource* pDesc, ProgramReflection::Resource::ResourceType type, ProgramReflection::ShaderAccess access, const std::string& varName, const std::string& funcName)
    {
        if (pDesc == nullptr)
        {
            logWarning(to_string(type) + " \"" + varName + "\" was not found. Ignoring " + funcName + " call.");
            return false;
        }

        if (pDesc->type != type)
        {
            logWarning("ProgramVars::" + funcName + " was called, but variable \"" + varName + "\" has different resource type. Expecting + " + to_string(pDesc->type) + " but provided resource is " + to_string(type) + ". Ignoring call");
            return false;
        }

        if (access != ProgramReflection::ShaderAccess::Undefined && pDesc->shaderAccess != access)
        {
            logWarning("ProgramVars::" + funcName + " was called, but variable \"" + varName + "\" has different shader access type. Expecting + " + to_string(pDesc->shaderAccess) + " but provided resource is " + to_string(access) + ". Ignoring call");
            return false;
        }

        return true;
    }

    bool ProgramVars::setSampler(uint32_t index, const Sampler::SharedPtr& pSampler)
    {
        auto& it = mAssignedSamplers.at(index);
        if(it.pSampler != pSampler)
        {
            it.pSampler = pSampler;
            mRootSets[it.rootData.rootIndex].pDescSet = nullptr;
        }
        return true;
    }

    bool ProgramVars::setSampler(const std::string& name, const Sampler::SharedPtr& pSampler)
    {
        const ProgramReflection::Resource* pDesc = mpReflector->getResourceDesc(name);
        if (verifyResourceDesc(pDesc, ProgramReflection::Resource::ResourceType::Sampler, ProgramReflection::ShaderAccess::Read, name, "setSampler()") == false)
        {
            return false;
        }

        return setSampler(pDesc->regIndex, pSampler);
    }

    Sampler::SharedPtr ProgramVars::getSampler(const std::string& name) const
    {
        const ProgramReflection::Resource* pDesc = mpReflector->getResourceDesc(name);
        if (verifyResourceDesc(pDesc, ProgramReflection::Resource::ResourceType::Sampler, ProgramReflection::ShaderAccess::Read, name, "getSampler()") == false)
        {
            return nullptr;
        }

        return getSampler(pDesc->regIndex);
    }

    Sampler::SharedPtr ProgramVars::getSampler(uint32_t index) const
    {
        auto it = mAssignedSamplers.find(index);
        if (it == mAssignedSamplers.end())
        {
            logWarning("ProgramVars::getSampler() - Cannot find sampler at index " + index);
            return nullptr;
        }

        return it->second.pSampler;
    }

    ShaderResourceView::SharedPtr ProgramVars::getSrv(uint32_t index) const
    {
        auto it = mAssignedSrvs.find(index);
        if (it == mAssignedSrvs.end())
        {
            logWarning("ProgramVars::getSrv() - Cannot find SRV at index " + index);
            return nullptr;
        }

        return it->second.pView;
    }

    UnorderedAccessView::SharedPtr ProgramVars::getUav(uint32_t index) const
    {
        auto it = mAssignedUavs.find(index);
        if (it == mAssignedUavs.end())
        {
            logWarning("ProgramVars::getUav() - Cannot find UAV at index " + index);
            return nullptr;
        }

        return it->second.pView;
    }

    bool ProgramVars::setTexture(const std::string& name, const Texture::SharedPtr& pTexture)
    {
        const ProgramReflection::Resource* pDesc = mpReflector->getResourceDesc(name);

        if (verifyResourceDesc(pDesc, ProgramReflection::Resource::ResourceType::Texture, ProgramReflection::ShaderAccess::Undefined, name, "setTexture()") == false)
        {
            return false;
        }

        setResourceSrvUavCommon(pDesc, pTexture, mAssignedSrvs, mAssignedUavs, mRootSets);

        return true;
    }

    Texture::SharedPtr ProgramVars::getTexture(const std::string& name) const
    {
        const ProgramReflection::Resource* pDesc = mpReflector->getResourceDesc(name);

        if (verifyResourceDesc(pDesc, ProgramReflection::Resource::ResourceType::Texture, ProgramReflection::ShaderAccess::Undefined, name, "getTexture()") == false)
        {
            return nullptr;
        }

        return getResourceFromSrvUavCommon<Texture>(pDesc, mAssignedSrvs, mAssignedUavs, name, "getTexture()");
    }

    template<typename ViewType>
    Resource::SharedPtr getResourceFromView(const ViewType* pView)
    {
        if (pView)
        {
            return const_cast<Resource*>(pView->getResource())->shared_from_this();
        }
        else
        {
            return nullptr;
        }
    }

    bool ProgramVars::setSrv(uint32_t index, const ShaderResourceView::SharedPtr& pSrv)
    {
        auto it = mAssignedSrvs.find(index);
        if (it != mAssignedSrvs.end())
        {
            if(it->second.pView != pSrv)
            {
                mRootSets[it->second.rootData.rootIndex].pDescSet = nullptr;
                it->second.pView = pSrv;
                it->second.pResource = getResourceFromView(pSrv.get()); // TODO: Fix resource/view const-ness so we don't need to do this
            }
        }
        else
        {
            logWarning("Can't find SRV with index " + std::to_string(index) + ". Ignoring call to ProgramVars::setSrv()");
            return false;
        }

        return true;
    }

    bool ProgramVars::setUav(uint32_t index, const UnorderedAccessView::SharedPtr& pUav)
    {
        auto it = mAssignedUavs.find(index);
        if (it != mAssignedUavs.end())
        {
            if(it->second.pView != pUav)
            {
                mRootSets[it->second.rootData.rootIndex].pDescSet = nullptr;
                it->second.pView = pUav;                
                it->second.pResource = getResourceFromView(pUav.get()); // TODO: Fix resource/view const-ness so we don't need to do this
            }
        }
        else
        {
            logWarning("Can't find UAV with index " + std::to_string(index) + ". Ignoring call to ProgramVars::setUav()");
            return false;
        }

        return true;
    }

    void bindSamplers(const ProgramVars::ResourceMap<Sampler>& samplers, const ProgramVars::RootSetVec& rootSets)
    {
        // Bind the samplers
        for (auto& samplerIt : samplers)
        {
            const auto& rootData = samplerIt.second.rootData;
            if(rootSets[rootData.rootIndex].dirty)
            {
                const Sampler* pSampler = samplerIt.second.pSampler.get();
                if (pSampler == nullptr)
                {
                    pSampler = Sampler::getDefault().get();
                }
<<<<<<< HEAD
#ifdef FALCOR_D3D12
=======

>>>>>>> ba2972b5
                // Allocate a GPU descriptor
                const auto& pDescSet = rootSets[rootData.rootIndex].pDescSet;
                assert(pDescSet);
                auto srcHandle = pSampler->getApiHandle()->getCpuHandle(0);
                auto dstHandle = pDescSet->getCpuHandle(0, rootData.descIndex);
                gpDevice->getApiHandle()->CopyDescriptorsSimple(1, dstHandle, srcHandle, D3D12_DESCRIPTOR_HEAP_TYPE_SAMPLER);
<<<<<<< HEAD
#endif
=======
>>>>>>> ba2972b5
            }
        }
    }

    template<typename ViewType, bool isUav, bool forGraphics>
    void bindUavSrvCommon(CopyContext* pContext, const ProgramVars::ResourceMap<ViewType>& resMap, const ProgramVars::RootSetVec& rootSets)
    {
        for (auto& resIt : resMap)
        {
            auto& resDesc = resIt.second;
            auto& rootData = resDesc.rootData;
            const Resource* pResource = resDesc.pResource.get();

            ViewType::ApiHandle handle;
            if (pResource)
            {
                // If it's a typed buffer, upload it to the GPU
                const TypedBufferBase* pTypedBuffer = dynamic_cast<const TypedBufferBase*>(pResource);
                if (pTypedBuffer)
                {
                    pTypedBuffer->uploadToGPU();
                }
                const StructuredBuffer* pStructured = dynamic_cast<const StructuredBuffer*>(pResource);
                if (pStructured)
                {
                    pStructured->uploadToGPU();

                    if (isUav && pStructured->hasUAVCounter())
                    {
                        pContext->resourceBarrier(pStructured->getUAVCounter().get(), Resource::State::UnorderedAccess);
                    }
                }

                pContext->resourceBarrier(resDesc.pResource.get(), isUav ? Resource::State::UnorderedAccess : Resource::State::ShaderResource);
                if (isUav)
                {
                    if (pTypedBuffer)
                    {
                        pTypedBuffer->setGpuCopyDirty();
                    }
                    if (pStructured)
                    {
                        pStructured->setGpuCopyDirty();
                    }
                }

                handle = resDesc.pView->getApiHandle();
            }
            else
            {
                handle = isUav ? UnorderedAccessView::getNullView()->getApiHandle() : ShaderResourceView::getNullView()->getApiHandle();
            }

            if(rootSets[rootData.rootIndex].dirty)
            {
<<<<<<< HEAD
#ifdef FALCOR_D3D12
=======
>>>>>>> ba2972b5
                // Get the set and copy the GPU handle
                const auto& pDescSet = rootSets[rootData.rootIndex].pDescSet;
                assert(pDescSet);
                auto srcHandle = handle->getCpuHandle(0);
                auto dstHandle = pDescSet->getCpuHandle(0, rootData.descIndex);
                gpDevice->getApiHandle()->CopyDescriptorsSimple(1, dstHandle, srcHandle, D3D12_DESCRIPTOR_HEAP_TYPE_CBV_SRV_UAV);
<<<<<<< HEAD
#endif
=======
>>>>>>> ba2972b5
            }
        }
    }

    template<bool forGraphics>
    void applyProgramVarsCommon(const ProgramVars* pVars, CopyContext* pContext, bool bindRootSig)
    {
#ifdef FALCOR_D3D12
        ID3D12GraphicsCommandList* pList = pContext->getLowLevelData()->getCommandList();
        
        if(bindRootSig)
        {
            if (forGraphics)
            {
                pList->SetGraphicsRootSignature(pVars->getRootSignature()->getApiHandle());
            }
            else
            {
                pList->SetComputeRootSignature(pVars->getRootSignature()->getApiHandle());
            }
        }

        // Bind the constant-buffers
        for (auto& bufIt : pVars->getAssignedCbs())
        {
            uint32_t rootIndex = bufIt.second.rootData.rootIndex;
            assert(bufIt.second.rootData.descIndex == 0);
            const ConstantBuffer* pCB = dynamic_cast<const ConstantBuffer*>(bufIt.second.pResource.get());
            if(pCB->uploadToGPU() || bindRootSig)
            {
                if (forGraphics)
                {
                    pList->SetGraphicsRootConstantBufferView(rootIndex, pCB->getGpuAddress());
                }
                else
                {
                    pList->SetComputeRootConstantBufferView(rootIndex, pCB->getGpuAddress());
                }
            }
        }

        // Allocate and mark the dirty sets
        auto& rootSets = pVars->getRootSets();
        for (uint32_t i = 0; i < rootSets.size(); i++)
        {
            if (rootSets[i].active)
            {
                rootSets[i].dirty = bindRootSig || (rootSets[i].pDescSet == nullptr);
                if (rootSets[i].pDescSet == nullptr)
                {
                    DescriptorSet::Layout layout;
                    const auto& set = pVars->getRootSignature()->getDescriptorSet(i);
                    for (uint32_t r = 0; r < set.getRangeCount(); r++)
                    {
                        const auto& range = set.getRange(r);
                        layout.addRange(range.type, range.baseRegIndex, range.descCount, range.regSpace);
                    }
                    rootSets[i].pDescSet = DescriptorSet::create(gpDevice->getGpuDescriptorPool(), layout);
                }
            }
        }

        // Bind the SRVs and UAVs
        bindUavSrvCommon<ShaderResourceView, false, forGraphics>(pContext, pVars->getAssignedSrvs(), rootSets);
        bindUavSrvCommon<UnorderedAccessView, true, forGraphics>(pContext, pVars->getAssignedUavs(), rootSets);
        bindSamplers(pVars->getAssignedSamplers(), rootSets);

        // Bind the sets
        for (uint32_t i = 0; i < rootSets.size(); i++)
        {
            if (rootSets[i].dirty)
            {
                rootSets[i].dirty = false;
                // Bind it
                if (forGraphics)
                {
                    pList->SetGraphicsRootDescriptorTable(i, rootSets[i].pDescSet->getGpuHandle(0));
                }
                else
                {
                    pList->SetComputeRootDescriptorTable(i, rootSets[i].pDescSet->getGpuHandle(0));
                }
            }
        }
#endif
    }

    void ComputeVars::apply(ComputeContext* pContext, bool bindRootSig) const
    {
        applyProgramVarsCommon<false>(this, pContext, bindRootSig);
    }

    void GraphicsVars::apply(RenderContext* pContext, bool bindRootSig) const
    {
        applyProgramVarsCommon<true>(this, pContext, bindRootSig);
    }
}<|MERGE_RESOLUTION|>--- conflicted
+++ resolved
@@ -46,7 +46,7 @@
             const RootSignature::DescriptorSetLayout::Range& range = set.getRange(0);
             if (range.type == descType && range.regSpace == regSpace)
             {
-                if(range.baseRegIndex <= regIndex && (range.baseRegIndex + range.descCount) > regIndex)
+                if (range.baseRegIndex <= regIndex && (range.baseRegIndex + range.descCount) > regIndex)
                 {
                     return{ (uint32_t)i, regIndex - range.baseRegIndex };
                 }
@@ -62,13 +62,13 @@
         for (auto& buf : reflectionMap)
         {
             const ProgramReflection::BufferReflection* pReflector = buf.second.get();
-            if(pReflector->getShaderAccess() == shaderAccess)
+            if (pReflector->getShaderAccess() == shaderAccess)
             {
                 uint32_t regIndex = pReflector->getRegisterIndex();
                 uint32_t regSpace = pReflector->getRegisterSpace();
 
                 ProgramVars::ResourceData<ViewType> data;
-                
+
                 // Only create the buffer if needed
                 if (createBuffers)
                 {
@@ -107,7 +107,7 @@
         {
             const auto& desc = res.second;
             uint32_t count = desc.arraySize ? desc.arraySize : 1;
-            for( uint32_t index = 0; index < count; ++index )
+            for (uint32_t index = 0; index < count; ++index)
             {
                 uint32_t regIndex = desc.regIndex + index;
                 switch (desc.type)
@@ -226,7 +226,7 @@
         return setConstantBuffer(loc, pCB);
     }
 
-    void setResourceSrvUavCommon(uint32_t regIndex, ProgramReflection::ShaderAccess shaderAccess, const Resource::SharedPtr& resource, ProgramVars::ResourceMap<ShaderResourceView>& assignedSrvs, ProgramVars::ResourceMap<UnorderedAccessView>& assignedUavs, 
+    void setResourceSrvUavCommon(uint32_t regIndex, ProgramReflection::ShaderAccess shaderAccess, const Resource::SharedPtr& resource, ProgramVars::ResourceMap<ShaderResourceView>& assignedSrvs, ProgramVars::ResourceMap<UnorderedAccessView>& assignedUavs,
         std::vector<ProgramVars::RootSet>& rootSets)
     {
         switch (shaderAccess)
@@ -237,7 +237,7 @@
             assert(uavIt != assignedUavs.end());
             auto resUav = resource ? resource->getUAV() : nullptr;
 
-            if(uavIt->second.pView != resUav)
+            if (uavIt->second.pView != resUav)
             {
                 rootSets[uavIt->second.rootData.rootIndex].pDescSet = nullptr;
                 uavIt->second.pResource = resource;
@@ -253,7 +253,7 @@
 
             auto resSrv = resource ? resource->getSRV() : nullptr;
 
-            if(srvIt->second.pView != resSrv)
+            if (srvIt->second.pView != resSrv)
             {
                 rootSets[srvIt->second.rootData.rootIndex].pDescSet = nullptr;
                 srvIt->second.pResource = resource;
@@ -415,7 +415,7 @@
             logWarning("Structured buffer \"" + name + "\" was not found. Ignoring getStructuredBuffer() call.");
             return false;
         }
-        
+
         return getResourceFromSrvUavCommon<StructuredBuffer>(pBufDesc, mAssignedSrvs, mAssignedUavs, name, "getStructuredBuffer()");
     }
 
@@ -445,7 +445,7 @@
     bool ProgramVars::setSampler(uint32_t index, const Sampler::SharedPtr& pSampler)
     {
         auto& it = mAssignedSamplers.at(index);
-        if(it.pSampler != pSampler)
+        if (it.pSampler != pSampler)
         {
             it.pSampler = pSampler;
             mRootSets[it.rootData.rootIndex].pDescSet = nullptr;
@@ -555,7 +555,7 @@
         auto it = mAssignedSrvs.find(index);
         if (it != mAssignedSrvs.end())
         {
-            if(it->second.pView != pSrv)
+            if (it->second.pView != pSrv)
             {
                 mRootSets[it->second.rootData.rootIndex].pDescSet = nullptr;
                 it->second.pView = pSrv;
@@ -576,10 +576,10 @@
         auto it = mAssignedUavs.find(index);
         if (it != mAssignedUavs.end())
         {
-            if(it->second.pView != pUav)
+            if (it->second.pView != pUav)
             {
                 mRootSets[it->second.rootData.rootIndex].pDescSet = nullptr;
-                it->second.pView = pUav;                
+                it->second.pView = pUav;
                 it->second.pResource = getResourceFromView(pUav.get()); // TODO: Fix resource/view const-ness so we don't need to do this
             }
         }
@@ -598,28 +598,21 @@
         for (auto& samplerIt : samplers)
         {
             const auto& rootData = samplerIt.second.rootData;
-            if(rootSets[rootData.rootIndex].dirty)
+            if (rootSets[rootData.rootIndex].dirty)
             {
                 const Sampler* pSampler = samplerIt.second.pSampler.get();
                 if (pSampler == nullptr)
                 {
                     pSampler = Sampler::getDefault().get();
                 }
-<<<<<<< HEAD
 #ifdef FALCOR_D3D12
-=======
-
->>>>>>> ba2972b5
                 // Allocate a GPU descriptor
                 const auto& pDescSet = rootSets[rootData.rootIndex].pDescSet;
                 assert(pDescSet);
                 auto srcHandle = pSampler->getApiHandle()->getCpuHandle(0);
                 auto dstHandle = pDescSet->getCpuHandle(0, rootData.descIndex);
                 gpDevice->getApiHandle()->CopyDescriptorsSimple(1, dstHandle, srcHandle, D3D12_DESCRIPTOR_HEAP_TYPE_SAMPLER);
-<<<<<<< HEAD
 #endif
-=======
->>>>>>> ba2972b5
             }
         }
     }
@@ -673,22 +666,16 @@
                 handle = isUav ? UnorderedAccessView::getNullView()->getApiHandle() : ShaderResourceView::getNullView()->getApiHandle();
             }
 
-            if(rootSets[rootData.rootIndex].dirty)
-            {
-<<<<<<< HEAD
+            if (rootSets[rootData.rootIndex].dirty)
+            {
 #ifdef FALCOR_D3D12
-=======
->>>>>>> ba2972b5
                 // Get the set and copy the GPU handle
                 const auto& pDescSet = rootSets[rootData.rootIndex].pDescSet;
                 assert(pDescSet);
                 auto srcHandle = handle->getCpuHandle(0);
                 auto dstHandle = pDescSet->getCpuHandle(0, rootData.descIndex);
                 gpDevice->getApiHandle()->CopyDescriptorsSimple(1, dstHandle, srcHandle, D3D12_DESCRIPTOR_HEAP_TYPE_CBV_SRV_UAV);
-<<<<<<< HEAD
 #endif
-=======
->>>>>>> ba2972b5
             }
         }
     }
@@ -698,8 +685,8 @@
     {
 #ifdef FALCOR_D3D12
         ID3D12GraphicsCommandList* pList = pContext->getLowLevelData()->getCommandList();
-        
-        if(bindRootSig)
+
+        if (bindRootSig)
         {
             if (forGraphics)
             {
@@ -717,7 +704,7 @@
             uint32_t rootIndex = bufIt.second.rootData.rootIndex;
             assert(bufIt.second.rootData.descIndex == 0);
             const ConstantBuffer* pCB = dynamic_cast<const ConstantBuffer*>(bufIt.second.pResource.get());
-            if(pCB->uploadToGPU() || bindRootSig)
+            if (pCB->uploadToGPU() || bindRootSig)
             {
                 if (forGraphics)
                 {
