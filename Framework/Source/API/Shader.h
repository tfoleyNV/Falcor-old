/***************************************************************************
# Copyright (c) 2015, NVIDIA CORPORATION. All rights reserved.
#
# Redistribution and use in source and binary forms, with or without
# modification, are permitted provided that the following conditions
# are met:
#  * Redistributions of source code must retain the above copyright
#    notice, this list of conditions and the following disclaimer.
#  * Redistributions in binary form must reproduce the above copyright
#    notice, this list of conditions and the following disclaimer in the
#    documentation and/or other materials provided with the distribution.
#  * Neither the name of NVIDIA CORPORATION nor the names of its
#    contributors may be used to endorse or promote products derived
#    from this software without specific prior written permission.
#
# THIS SOFTWARE IS PROVIDED BY THE COPYRIGHT HOLDERS ``AS IS'' AND ANY
# EXPRESS OR IMPLIED WARRANTIES, INCLUDING, BUT NOT LIMITED TO, THE
# IMPLIED WARRANTIES OF MERCHANTABILITY AND FITNESS FOR A PARTICULAR
# PURPOSE ARE DISCLAIMED.  IN NO EVENT SHALL THE COPYRIGHT OWNER OR
# CONTRIBUTORS BE LIABLE FOR ANY DIRECT, INDIRECT, INCIDENTAL, SPECIAL,
# EXEMPLARY, OR CONSEQUENTIAL DAMAGES (INCLUDING, BUT NOT LIMITED TO,
# PROCUREMENT OF SUBSTITUTE GOODS OR SERVICES; LOSS OF USE, DATA, OR
# PROFITS; OR BUSINESS INTERRUPTION) HOWEVER CAUSED AND ON ANY THEORY
# OF LIABILITY, WHETHER IN CONTRACT, STRICT LIABILITY, OR TORT
# (INCLUDING NEGLIGENCE OR OTHERWISE) ARISING IN ANY WAY OUT OF THE USE
# OF THIS SOFTWARE, EVEN IF ADVISED OF THE POSSIBILITY OF SUCH DAMAGE.
***************************************************************************/
#pragma once
#include <string>
#include <unordered_set>

namespace Falcor
{
    /** Low-level shader object
    This class abstracts the API's shader creation and management
    */

    class Shader : public std::enable_shared_from_this<Shader>
    {
    public:
        using SharedPtr = std::shared_ptr<Shader>;
        using SharedConstPtr = std::shared_ptr<const Shader>;
        using ApiHandle = ShaderHandle;

        class DefineList : public std::map<std::string, std::string>
        {
        public:
            void add(const std::string& name, const std::string& val = "") { (*this)[name] = val; }
            void remove(const std::string& name) {(*this).erase(name); }
        };


        /** create a shader object
            \param[in] shaderString String containing the shader code.
            \param[in] Type The Type of the shader
            \param[out] log This string will contain the error log message in case shader compilation failed
            \return If success, a new shader object, otherwise nullptr
        */
        static SharedPtr create(
            const std::string&  shaderString,
            ShaderType          type,
            std::string&        log);
        virtual ~Shader();

        /** Get the API handle.
        */
        ApiHandle getApiHandle() const { return mApiHandle; }

        /** Get the shader Type
        */
        ShaderType getType() const { return mType; }

<<<<<<< HEAD
        using unordered_string_set = std::unordered_set<std::string>;
        /** Set the included file list
        */
        void setIncludeList(const unordered_string_set& includeList) { mIncludeList = includeList; }

        /** Get the included file list
        */
        const unordered_string_set& getIncludeList() const { return mIncludeList; }

=======
>>>>>>> 4d24d1be
#ifdef FALCOR_D3D
        bool init(
            const std::string&  shaderString,
            std::string&        log);
        ID3DBlobPtr getCodeBlob() const;
        virtual ID3DBlobPtr compile(const std::string& source, std::string& errorLog);
<<<<<<< HEAD
        virtual ShaderReflectionHandle createReflection(ID3DBlobPtr pBlob);
#else
        bool init(const std::string& shaderString, std::string& log) { return true; }
        ShaderReflectionHandle getReflectionInterface() const { return ShaderReflectionHandle(); }
        //ID3DBlobPtr getCodeBlob() const { return ID3DBlobPtr; }
        //virtual ID3DBlobPtr compile(const std::string& source, std::string& errorLog);
        //virtual ShaderReflectionHandle createReflection(ID3DBlobPtr pBlob);
=======
>>>>>>> 4d24d1be
#endif

    protected:
        // API handle depends on the shader Type, so it stored be stored as part of the private data
        Shader(ShaderType Type);
        ShaderType mType;
        ApiHandle mApiHandle;
        void* mpPrivateData = nullptr;
    };
}<|MERGE_RESOLUTION|>--- conflicted
+++ resolved
@@ -70,34 +70,14 @@
         */
         ShaderType getType() const { return mType; }
 
-<<<<<<< HEAD
-        using unordered_string_set = std::unordered_set<std::string>;
-        /** Set the included file list
-        */
-        void setIncludeList(const unordered_string_set& includeList) { mIncludeList = includeList; }
-
-        /** Get the included file list
-        */
-        const unordered_string_set& getIncludeList() const { return mIncludeList; }
-
-=======
->>>>>>> 4d24d1be
 #ifdef FALCOR_D3D
         bool init(
             const std::string&  shaderString,
             std::string&        log);
         ID3DBlobPtr getCodeBlob() const;
         virtual ID3DBlobPtr compile(const std::string& source, std::string& errorLog);
-<<<<<<< HEAD
-        virtual ShaderReflectionHandle createReflection(ID3DBlobPtr pBlob);
 #else
         bool init(const std::string& shaderString, std::string& log) { return true; }
-        ShaderReflectionHandle getReflectionInterface() const { return ShaderReflectionHandle(); }
-        //ID3DBlobPtr getCodeBlob() const { return ID3DBlobPtr; }
-        //virtual ID3DBlobPtr compile(const std::string& source, std::string& errorLog);
-        //virtual ShaderReflectionHandle createReflection(ID3DBlobPtr pBlob);
-=======
->>>>>>> 4d24d1be
 #endif
 
     protected:
