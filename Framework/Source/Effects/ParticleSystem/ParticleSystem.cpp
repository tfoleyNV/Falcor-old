/***************************************************************************
# Copyright (c) 2015, NVIDIA CORPORATION. All rights reserved.
#
# Redistribution and use in source and binary forms, with or without
# modification, are permitted provided that the following conditions
# are met:
#  * Redistributions of source code must retain the above copyright
#    notice, this list of conditions and the following disclaimer.
#  * Redistributions in binary form must reproduce the above copyright
#    notice, this list of conditions and the following disclaimer in the
#    documentation and/or other materials provided with the distribution.
#  * Neither the name of NVIDIA CORPORATION nor the names of its
#    contributors may be used to endorse or promote products derived
#    from this software without specific prior written permission.
#
# THIS SOFTWARE IS PROVIDED BY THE COPYRIGHT HOLDERS ``AS IS'' AND ANY
# EXPRESS OR IMPLIED WARRANTIES, INCLUDING, BUT NOT LIMITED TO, THE
# IMPLIED WARRANTIES OF MERCHANTABILITY AND FITNESS FOR A PARTICULAR
# PURPOSE ARE DISCLAIMED.  IN NO EVENT SHALL THE COPYRIGHT OWNER OR
# CONTRIBUTORS BE LIABLE FOR ANY DIRECT, INDIRECT, INCIDENTAL, SPECIAL,
# EXEMPLARY, OR CONSEQUENTIAL DAMAGES (INCLUDING, BUT NOT LIMITED TO,
# PROCUREMENT OF SUBSTITUTE GOODS OR SERVICES; LOSS OF USE, DATA, OR
# PROFITS; OR BUSINESS INTERRUPTION) HOWEVER CAUSED AND ON ANY THEORY
# OF LIABILITY, WHETHER IN CONTRACT, STRICT LIABILITY, OR TORT
# (INCLUDING NEGLIGENCE OR OTHERWISE) ARISING IN ANY WAY OUT OF THE USE
# OF THIS SOFTWARE, EVEN IF ADVISED OF THE POSSIBILITY OF SUCH DAMAGE.
***************************************************************************/
#include "ParticleSystem.h"
#include "API/Resource.h"
#include "glm/gtc/random.hpp"
#include <algorithm>
#include "Utils/Gui.h"
#include <limits>

namespace Falcor
{
    const char* ParticleSystem::kVertexShader = "Effects/ParticleVertex.vs.hlsl";
    const char* ParticleSystem::kSortShader = "Effects/ParticleSort.cs.hlsl";
    const char* ParticleSystem::kEmitShader = "Effects/ParticleEmit.cs.hlsl";
    const char* ParticleSystem::kDefaultPixelShader = "Effects/ParitcleTexture.ps.hlsl";
    const char* ParticleSystem::kDefaultSimulateShader = "Effects/ParticleSimulate.cs.hlsl";

    ParticleSystem::SharedPtr ParticleSystem::create(RenderContext* pCtx, uint32_t maxParticles, uint32_t maxEmitPerFrame,
        std::string drawPixelShader, std::string simulateComputeShader, bool sorted)
    {
        return ParticleSystem::SharedPtr(
            new ParticleSystem(pCtx, maxParticles, maxEmitPerFrame, drawPixelShader, simulateComputeShader, sorted));
    }

    ParticleSystem::ParticleSystem(RenderContext* pCtx, uint32_t maxParticles, uint32_t maxEmitPerFrame,
        std::string drawPixelShader, std::string simulateComputeShader, bool sorted)
    {
        mShouldSort = sorted;
        mMaxEmitPerFrame = maxEmitPerFrame;

        //Data that is different if system is sorted
        Program::DefineList defineList;
        if (mShouldSort)
        {
            mMaxParticles = (uint32_t)pow(2, (std::ceil(log2((float)maxParticles))));
            initSortResources();
            defineList.add("_SORT");
        }
        else
        {
            mMaxParticles = maxParticles;
        }
        //compute cs
        ComputeProgram::SharedPtr simulateCs = ComputeProgram::createFromFile(simulateComputeShader, defineList);
        auto pSimulateReflect = simulateCs->getActiveVersion()->getReflector();
  
        //get num sim threads, required as a define for emit cs
        uint32_t simThreadsX = 1, simThreadsY = 1, simThreadsZ= 1;

<<<<<<< HEAD
#ifndef VK_DISABLE_UNIMPLEMENTED
        simulateCs->getActiveVersion()->getShader(ShaderType::Compute)->
            getReflectionInterface()->GetThreadGroupSize(&simThreadsX, &simThreadsY, &simThreadsZ);
#endif
=======

        pSimulateReflect->getThreadGroupSize(&simThreadsX, &simThreadsY, &simThreadsZ);
>>>>>>> 4d24d1be
        mSimulateThreads = simThreadsX * simThreadsY * simThreadsZ;

        //Emit cs
        Program::DefineList emitDefines;
        emitDefines.add("_SIMULATE_THREADS", std::to_string(mSimulateThreads));
        ComputeProgram::SharedPtr emitCs = ComputeProgram::createFromFile(kEmitShader, emitDefines);

        //draw shader
        GraphicsProgram::SharedPtr pDrawProgram = GraphicsProgram::createFromFile(kVertexShader, drawPixelShader, defineList);

        //Buffers
        ProgramReflection::SharedConstPtr pEmitReflect = emitCs->getActiveVersion()->getReflector();
        //ParticlePool
        auto particlePoolReflect = pEmitReflect->getBufferDesc("particlePool", ProgramReflection::BufferReflection::Type::Structured);
        mpParticlePool = StructuredBuffer::create(particlePoolReflect, mMaxParticles);
        //emitList
        auto emitListReflect = pEmitReflect->getBufferDesc("emitList", ProgramReflection::BufferReflection::Type::Structured);
        mpEmitList = StructuredBuffer::create(emitListReflect, mMaxEmitPerFrame);
        //Dead List
        auto deadListReflect = pEmitReflect->getBufferDesc("deadList", ProgramReflection::BufferReflection::Type::Structured);
        mpDeadList = StructuredBuffer::create(deadListReflect, mMaxParticles);
        //init data in dead list buffer
        mpDeadList->getUAVCounter()->updateData(&mMaxParticles, 0, sizeof(uint32_t));
        std::vector<uint32_t> indices;
        indices.resize(mMaxParticles);
        uint32_t counter = 0;
        std::generate(indices.begin(), indices.end(), [&counter] {return counter++; });
        mpDeadList->setBlob(indices.data(), 0, indices.size() * sizeof(uint32_t));
        //Alive list
        auto aliveListReflect = pSimulateReflect->getBufferDesc("aliveList", ProgramReflection::BufferReflection::Type::Structured);
        mpAliveList = StructuredBuffer::create(aliveListReflect, mMaxParticles);
        //indirect args
        Resource::BindFlags indirectBindFlags = Resource::BindFlags::IndirectArg | Resource::BindFlags::UnorderedAccess;
        mpIndirectArgs = StructuredBuffer::create(pSimulateReflect->getBufferDesc("drawArgs", ProgramReflection::BufferReflection::Type::Structured), 1, indirectBindFlags);
        //initialize the first member of the args, vert count per instance, to be 4 for particle billboards
        uint32_t vertexCountPerInstance = 4;
        mpIndirectArgs->setBlob(&vertexCountPerInstance, 0, sizeof(uint32_t));

        //Vars
        //emit
        mEmitResources.pVars = ComputeVars::create(pEmitReflect);
        mEmitResources.pVars->setStructuredBuffer("deadList", mpDeadList);
        mEmitResources.pVars->setStructuredBuffer("particlePool", mpParticlePool);
        mEmitResources.pVars->setStructuredBuffer("emitList", mpEmitList);
        mEmitResources.pVars->setRawBuffer("numAlive", mpAliveList->getUAVCounter());
        //simulate
        mSimulateResources.pVars = ComputeVars::create(pSimulateReflect);
        mSimulateResources.pVars->setStructuredBuffer("deadList", mpDeadList);
        mSimulateResources.pVars->setStructuredBuffer("particlePool", mpParticlePool);
        mSimulateResources.pVars->setStructuredBuffer("drawArgs", mpIndirectArgs);
        mSimulateResources.pVars->setStructuredBuffer("aliveList", mpAliveList);
        mSimulateResources.pVars->setRawBuffer("numDead", mpDeadList->getUAVCounter());
        if (mShouldSort)
        {
            mSimulateResources.pVars->setStructuredBuffer("sortIterationCounter", mSortResources.pSortIterationCounter);
            //sort
            mSortResources.pVars->setStructuredBuffer("sortList", mpAliveList);
            mSortResources.pVars->setStructuredBuffer("iterationCounter", mSortResources.pSortIterationCounter);
        }
        //draw
        mDrawResources.pVars = GraphicsVars::create(pDrawProgram->getActiveVersion()->getReflector());
        mDrawResources.pVars->setStructuredBuffer("aliveList", mpAliveList);
        mDrawResources.pVars->setStructuredBuffer("particlePool", mpParticlePool);

        //State
        mEmitResources.pState = ComputeState::create();
        mEmitResources.pState->setProgram(emitCs);
        mSimulateResources.pState = ComputeState::create();
        mSimulateResources.pState->setProgram(simulateCs);
        mDrawResources.pState = GraphicsState::create();
        mDrawResources.pState->setProgram(pDrawProgram);

        //Create empty vbo for draw 
        Vao::BufferVec bufferVec;
        VertexLayout::SharedPtr pLayout = VertexLayout::create();
        Vao::Topology topology = Vao::Topology::TriangleStrip;
        mDrawResources.pState->setVao(Vao::create(bufferVec, pLayout, nullptr, ResourceFormat::R32Uint, topology));
    }

    void ParticleSystem::emit(RenderContext* pCtx, uint32_t num)
    {
        std::vector<Particle> emittedParticles;
        emittedParticles.resize(num);
        for (uint32_t i = 0; i < num; ++i)
        {
            Particle p;  
            p.pos = mEmitter.spawnPos + glm::linearRand(-mEmitter.spawnPosOffset, mEmitter.spawnPosOffset);
            p.vel = mEmitter.vel + glm::linearRand(-mEmitter.velOffset, mEmitter.velOffset);
            p.accel = mEmitter.accel + glm::linearRand(-mEmitter.accelOffset, mEmitter.accelOffset);
            //total scale of the billboard, so the amount to actually move to billboard corners is half scale. 
            p.scale = 0.5f * mEmitter.scale + glm::linearRand(-mEmitter.scaleOffset, mEmitter.scaleOffset);
            p.growth = 0.5f * mEmitter.growth + glm::linearRand(-mEmitter.growthOffset, mEmitter.growthOffset);
            p.life = mEmitter.duration + glm::linearRand(-mEmitter.growthOffset, mEmitter.growthOffset);
            p.rot = mEmitter.billboardRotation + glm::linearRand(-mEmitter.billboardRotationOffset, mEmitter.billboardRotationOffset);
            p.rotVel = mEmitter.billboardRotationVel + glm::linearRand(-mEmitter.billboardRotationVelOffset, mEmitter.billboardRotationVelOffset);
            emittedParticles[i] = p;
        }
        //Fill emit data
        EmitData emitData;
        emitData.numEmit = num;
        emitData.maxParticles = mMaxParticles;
        //update emitted particles list
        mpEmitList->setBlob(emittedParticles.data(), 0, emittedParticles.size() * sizeof(Particle));

        //Send vars and call
        pCtx->pushComputeState(mEmitResources.pState);
        mEmitResources.pVars->getConstantBuffer(0)->setBlob(&emitData, 0u, sizeof(EmitData));
        pCtx->pushComputeVars(mEmitResources.pVars);
        uint32_t numGroups = (uint32_t)std::ceil((float)num / EMIT_THREADS);
        pCtx->dispatch(1, numGroups, 1);
        pCtx->popComputeVars();
        pCtx->popComputeState();
    }

    void ParticleSystem::update(RenderContext* pCtx, float dt, glm::mat4 view)
    {
        //emit
        mEmitTimer += dt;
        if (mEmitTimer >= mEmitter.emitFrequency)
        {
            mEmitTimer -= mEmitter.emitFrequency;
            emit(pCtx, max(mEmitter.emitCount + glm::linearRand(-mEmitter.emitCountOffset, mEmitter.emitCountOffset), 0));
        }

        //Simulate
        if (mShouldSort)
        {
            SimulateWithSortPerFrame perFrame;
            perFrame.view = view;
            perFrame.dt = dt;
            perFrame.maxParticles = mMaxParticles;
            mSimulateResources.pVars->getConstantBuffer(0)->setBlob(&perFrame, 0u, sizeof(SimulateWithSortPerFrame));
            mpAliveList->setBlob(mSortDataReset.data(), 0, sizeof(SortData) * mMaxParticles);
        }
        else
        {
            SimulatePerFrame perFrame;
            perFrame.dt = dt;
            perFrame.maxParticles = mMaxParticles;
            mSimulateResources.pVars->getConstantBuffer(0)->setBlob(&perFrame, 0u, sizeof(SimulatePerFrame));
        }

        //reset alive list counter to 0
        uint32_t zero = 0;
        mpAliveList->getUAVCounter()->updateData(&zero, 0, sizeof(uint32_t));

        pCtx->pushComputeState(mSimulateResources.pState);
        pCtx->pushComputeVars(mSimulateResources.pVars);
        pCtx->dispatch(max(mMaxParticles / mSimulateThreads, 1u), 1, 1);
        pCtx->popComputeVars();
        pCtx->popComputeState();
    }

    void ParticleSystem::render(RenderContext* pCtx, glm::mat4 view, glm::mat4 proj)
    {
        //sorting
        if (mShouldSort)
        {
            pCtx->pushComputeState(mSortResources.pState);
            pCtx->pushComputeVars(mSortResources.pVars);

            pCtx->dispatch(1, 1, 1);

            pCtx->popComputeVars();
            pCtx->popComputeState();
        }

        //Draw cbuf
        VSPerFrame cbuf;
        cbuf.view = view;
        cbuf.proj = proj;
        mDrawResources.pVars->getConstantBuffer(0)->setBlob(&cbuf, 0, sizeof(cbuf));

        //particle draw uses many of render context's existing state's properties 
        GraphicsState::SharedPtr state = pCtx->getGraphicsState();
        mDrawResources.pState->setBlendState(state->getBlendState());
        mDrawResources.pState->setFbo(state->getFbo());
        mDrawResources.pState->setRasterizerState(state->getRasterizerState());
        mDrawResources.pState->setDepthStencilState(state->getDepthStencilState());

        pCtx->pushGraphicsState(mDrawResources.pState);
        pCtx->pushGraphicsVars(mDrawResources.pVars);
        pCtx->drawIndirect(mpIndirectArgs.get(), 0);
        pCtx->popGraphicsVars();
        pCtx->popGraphicsState();
    }

    void ParticleSystem::renderUi(Gui* pGui)
    {
        float floatMax = std::numeric_limits<float>::max();
        pGui->addFloatVar("Duration", mEmitter.duration, 0.f);
        pGui->addFloatVar("DurationOffset", mEmitter.durationOffset, 0.f);
        pGui->addFloatVar("Frequency", mEmitter.emitFrequency, 0.01f);
        int32_t emitCount = mEmitter.emitCount;
        pGui->addIntVar("EmitCount", emitCount, 0, mMaxEmitPerFrame);
        mEmitter.emitCount = emitCount;
        pGui->addIntVar("EmitCountOffset", mEmitter.emitCountOffset, 0);
        pGui->addFloat3Var("SpawnPos", mEmitter.spawnPos, -floatMax, floatMax);
        pGui->addFloat3Var("SpawnPosOffset", mEmitter.spawnPosOffset, 0.f, floatMax);
        pGui->addFloat3Var("Velocity", mEmitter.vel, -floatMax, floatMax);
        pGui->addFloat3Var("VelOffset", mEmitter.velOffset, 0.f, floatMax);
        pGui->addFloat3Var("Accel", mEmitter.accel, -floatMax, floatMax);
        pGui->addFloat3Var("AccelOffset", mEmitter.accelOffset, 0.f, floatMax);
        pGui->addFloatVar("Scale", mEmitter.scale, 0.001f);
        pGui->addFloatVar("ScaleOffset", mEmitter.scaleOffset, 0.001f);
        pGui->addFloatVar("Growth", mEmitter.growth);
        pGui->addFloatVar("GrowthOffset", mEmitter.growthOffset, 0.001f);
        pGui->addFloatVar("BillboardRotation", mEmitter.billboardRotation);
        pGui->addFloatVar("BillboardRotationOffset", mEmitter.billboardRotationOffset);
        pGui->addFloatVar("BillboardRotationVel", mEmitter.billboardRotationVel);
        pGui->addFloatVar("BillboardRotationVelOffset", mEmitter.billboardRotationVelOffset);
    }

    void ParticleSystem::initSortResources()
    {
        //Shader
        ComputeProgram::SharedPtr pSortCs = ComputeProgram::createFromFile(kSortShader);

        //iteration counter buffer
        mSortResources.pSortIterationCounter = StructuredBuffer::create(pSortCs->getActiveVersion()->getReflector()->
            getBufferDesc("iterationCounter", ProgramReflection::BufferReflection::Type::Structured), 2);

        //Sort data reset buffer
        SortData resetData;
        resetData.index = (uint32_t)(-1);
        resetData.depth = std::numeric_limits<float>::max();
        mSortDataReset.resize(mMaxParticles, resetData);

        //Vars and state
        mSortResources.pVars = ComputeVars::create(pSortCs->getActiveVersion()->getReflector());
        mSortResources.pState = ComputeState::create();
        mSortResources.pState->setProgram(pSortCs);
    }

    void ParticleSystem::setParticleDuration(float dur, float offset)
    { 
        mEmitter.duration = dur; 
        mEmitter.durationOffset = offset; 
    }

    void ParticleSystem::setEmitData(uint32_t emitCount, uint32_t emitCountOffset, float emitFrequency)
    {
        mEmitter.emitCount = (int32_t)emitCount;
        mEmitter.emitCountOffset = (int32_t)emitCountOffset;
        mEmitter.emitFrequency = emitFrequency;
    }

    void ParticleSystem::setSpawnPos(vec3 spawnPos, vec3 offset)
    {
        mEmitter.spawnPos = spawnPos;
        mEmitter.spawnPosOffset = offset;
    }

    void ParticleSystem::setVelocity(vec3 velocity, vec3 offset)
    {
        mEmitter.vel = velocity;
        mEmitter.velOffset = offset;
    }

    void ParticleSystem::setAcceleration(vec3 accel, vec3 offset)
    {
        mEmitter.accel = accel;
        mEmitter.accelOffset = offset;
    }

    void ParticleSystem::setScale(float scale, float offset)
    {
        mEmitter.scale = scale;
        mEmitter.scaleOffset = offset;
    }

    void ParticleSystem::setGrowth(float growth, float offset)
    {
        mEmitter.growth = growth;
        mEmitter.growthOffset = offset;
    }

    void ParticleSystem::setBillboardRotation(float rot, float offset)
    {
        mEmitter.billboardRotation = rot;
        mEmitter.billboardRotationOffset = offset;
    }
    
    void ParticleSystem::setBillboardRotationVelocity(float rotVel, float offset)
    {
        mEmitter.billboardRotationVel = rotVel;
        mEmitter.billboardRotationVelOffset = offset;
    }
}<|MERGE_RESOLUTION|>--- conflicted
+++ resolved
@@ -72,15 +72,11 @@
         //get num sim threads, required as a define for emit cs
         uint32_t simThreadsX = 1, simThreadsY = 1, simThreadsZ= 1;
 
-<<<<<<< HEAD
 #ifndef VK_DISABLE_UNIMPLEMENTED
-        simulateCs->getActiveVersion()->getShader(ShaderType::Compute)->
-            getReflectionInterface()->GetThreadGroupSize(&simThreadsX, &simThreadsY, &simThreadsZ);
+
+
+        pSimulateReflect->getThreadGroupSize(&simThreadsX, &simThreadsY, &simThreadsZ);
 #endif
-=======
-
-        pSimulateReflect->getThreadGroupSize(&simThreadsX, &simThreadsY, &simThreadsZ);
->>>>>>> 4d24d1be
         mSimulateThreads = simThreadsX * simThreadsY * simThreadsZ;
 
         //Emit cs
