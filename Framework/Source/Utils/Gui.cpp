--- conflicted
+++ resolved
@@ -118,10 +118,6 @@
         UniquePtr pGui = UniquePtr(new Gui);
         pGui->init();
         pGui->onWindowResize(width, height);
-<<<<<<< HEAD
-        pGui->mpProgramVars->getConstantBuffer(0, 0)[64] = glm::vec3(1, 1, 1);
-=======
->>>>>>> e63e7dcd
         ImGui::NewFrame();
         return pGui;
     }
@@ -157,9 +153,6 @@
         ImGuiIO& io = ImGui::GetIO();
         io.DisplaySize.x = (float)width;
         io.DisplaySize.y = (float)height;
-<<<<<<< HEAD
-        mpProgramVars->getConstantBuffer(0, 0)[0] = orthographicMatrix(0, float(width), float(height), 0, 0, 1);
-=======
 #ifdef FALCOR_VK
         mpProgramVars["PerFrameCB"]["scale"] = 2.0f / vec2(io.DisplaySize.x, io.DisplaySize.y);
         mpProgramVars["PerFrameCB"]["offset"] = vec2(-1.0f);
@@ -167,7 +160,6 @@
         mpProgramVars["PerFrameCB"]["scale"] = 2.0f / vec2(io.DisplaySize.x, -io.DisplaySize.y);
         mpProgramVars["PerFrameCB"]["offset"] = vec2(-1.0f, 1.0f);
 #endif
->>>>>>> e63e7dcd
     }
 
     void Gui::setIoMouseEvents()
