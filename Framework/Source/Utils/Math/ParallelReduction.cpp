--- conflicted
+++ resolved
@@ -135,12 +135,8 @@
             should_not_get_here();
         }
 
-<<<<<<< HEAD
         auto texData = pRenderCtx->readTextureSubresource(mpResultFbo[mCurFbo]->getColorTexture(0).get(), 0);
         result = *(vec4*)texData.data();
-=======
-        result = *(vec4*)pRenderCtx->readTextureSubresource(mpResultFbo[mCurFbo]->getColorTexture(0).get(), 0u).data();
->>>>>>> b58a8cd2
         return result;
     }
 }