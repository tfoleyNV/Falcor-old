--- conflicted
+++ resolved
@@ -504,14 +504,11 @@
     <ClCompile Include="API\LowLevel\ResourceAllocator.cpp" />
     <ClCompile Include="API\D3D\D3D12\D3D12ProgramVars.cpp" />
     <ClCompile Include="API\Vulkan\VkProgramVars.cpp" />
-<<<<<<< HEAD
     <ClCompile Include="Utils\SlangSupport.cpp" />
-=======
     <ClCompile Include="API\Vulkan\VKComputeStateObject.cpp" />
     <ClCompile Include="API\Vulkan\VkSmartHandle.cpp">
       <Filter>API\Vulkan</Filter>
     </ClCompile>
->>>>>>> e63e7dcd
   </ItemGroup>
   <ItemGroup>
     <ClInclude Include="Graphics\Model\Animation.h">
@@ -1578,15 +1575,9 @@
     <ClInclude Include="Effects\ParticleSystem\ParticleSystem.h">
       <Filter>Effects\ParticleSystem</Filter>
     </ClInclude>
-    <ClInclude Include="API\Vulkan\VKResourceHelper.h">
-      <Filter>API\Vulkan</Filter>
-    </ClInclude>
-<<<<<<< HEAD
     <ClInclude Include="API\DescriptorSet.h">
       <Filter>API</Filter>
     </ClInclude>
-=======
->>>>>>> e63e7dcd
     <ClInclude Include="API\LowLevel\DescriptorPool.h">
       <Filter>API\LowLevel</Filter>
     </ClInclude>
@@ -1599,7 +1590,6 @@
     <ClInclude Include="API\Vulkan\VKState.h">
       <Filter>API\Vulkan</Filter>
     </ClInclude>
-<<<<<<< HEAD
     <ClInclude Include="Data\Framework\Shaders\SceneEditorCommon.slang.h">
       <Filter>Data\Framework\Shaders</Filter>
     </ClInclude>
@@ -1617,10 +1607,9 @@
     </ClInclude>
     <ClInclude Include="Data\HostDeviceSharedMacros.h">
       <Filter>Data</Filter>
-=======
+    </ClInclude>
     <ClInclude Include="API\Vulkan\VKSmartHandle.h">
       <Filter>API\Vulkan</Filter>
->>>>>>> e63e7dcd
     </ClInclude>
   </ItemGroup>
   <ItemGroup>
