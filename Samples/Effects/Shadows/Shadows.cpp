--- conflicted
+++ resolved
@@ -57,7 +57,7 @@
     std::string groupName = "Light " + std::to_string(mControls.lightIndex);
     if (mpGui->beginGroup(groupName.c_str()))
     {
-        mpScene->getLight(mControls.lightIndex)->setUiElements(mpGui.get());
+        mpScene->getLight(mControls.lightIndex)->renderUI(mpGui.get());
         mpGui->endGroup();
     }
     mpCsmTech[mControls.lightIndex]->renderUi(mpGui.get(), "CSM");
@@ -75,16 +75,7 @@
 void Shadows::setLightIndex(int32_t index)
 {
     mControls.lightIndex = max(min(index, (int32_t)mpScene->getLightCount() - 1), 0);
-<<<<<<< HEAD
-    mpGui->removeGroup("Light");
-    mpScene->getLight(mControls.lightIndex)->renderUI(mpGui.get(), "Light");
-
-    mpGui->removeGroup("CSM");
-
-    mpCsmTech[mControls.lightIndex]->renderUI(mpGui.get(), "CSM");
-=======
     mpCsmTech[mControls.lightIndex]->renderUi(mpGui.get(), "CSM");
->>>>>>> b58a8cd2
 }
 
 void Shadows::createScene(const std::string& filename)
