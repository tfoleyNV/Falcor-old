--- conflicted
+++ resolved
@@ -29,7 +29,7 @@
 
 using namespace Falcor;
 
-const Gui::dropdown_list PostProcess::kImageList = { { HdrImage::EveningSun, "Evening Sun" },
+const Gui::DropdownList PostProcess::kImageList = { { HdrImage::EveningSun, "Evening Sun" },
 { HdrImage::AtTheWindow, "Window" }, { HdrImage::OvercastDay, "Overcast Day" } };
 
 void PostProcess::onLoad()
@@ -83,15 +83,6 @@
 
 void PostProcess::onGuiRender()
 {
-<<<<<<< HEAD
-    Gui::DropdownList imageList;
-    imageList.push_back({HdrImage::EveningSun, "Evening Sun"});
-    imageList.push_back({HdrImage::AtTheWindow, "Window"});
-    imageList.push_back({HdrImage::OvercastDay, "Overcast Day"});
-    mpGui->addDropdownWithCallback("HDR Image", imageList, setHdrImage, getHdrImage, this);
-    mpGui->addFloatVar("Surface Roughness", &mSurfaceRoughness, "", 0.01f, 1000, 0.01f);
-    mpGui->addFloatVar("Light Intensity", &mLightIntensity, "", 0.5f, FLT_MAX, 0.1f);
-=======
     uint32_t uHdrIndex = static_cast<uint32_t>(mHdrImageIndex);
     if (mpGui->addDropdown("HdrImage", kImageList, uHdrIndex))
     {
@@ -100,7 +91,6 @@
     }
     mpGui->addFloatVar("Surface Roughness", mSurfaceRoughness, 0.01f, 1000, 0.01f);
     mpGui->addFloatVar("Light Intensity", mLightIntensity, 0.5f, FLT_MAX, 0.1f);
->>>>>>> 2271201c
     mpToneMapper->setUiElements(mpGui.get(), "HDR");
 }
 
