--- conflicted
+++ resolved
@@ -120,13 +120,8 @@
     std::string Txt = getGlobalSampleMessage(true) + '\n';
     if(mCountPixelShaderInvocations)
     {
-<<<<<<< HEAD
 #ifndef FALCOR_D3D11
-        uint32_t FsInvocations = mpPixelCountBuffer["count"];
-=======
-#ifndef FALCOR_DX11
         uint32_t FsInvocations = mpProgramVars->getShaderStorageBuffer("PixelCount")["count"];
->>>>>>> 302b51bd
         Txt += "FS was invoked " + std::to_string(FsInvocations) + " times.";
         mpProgramVars->getShaderStorageBuffer("PixelCount")["count"] = 0U;
 #endif
